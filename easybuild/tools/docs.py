# #
# Copyright 2009-2015 Ghent University
#
# This file is part of EasyBuild,
# originally created by the HPC team of Ghent University (http://ugent.be/hpc/en),
# with support of Ghent University (http://ugent.be/hpc),
# the Flemish Supercomputer Centre (VSC) (https://vscentrum.be/nl/en),
# the Hercules foundation (http://www.herculesstichting.be/in_English)
# and the Department of Economy, Science and Innovation (EWI) (http://www.ewi-vlaanderen.be/en).
#
# http://github.com/hpcugent/easybuild
#
# EasyBuild is free software: you can redistribute it and/or modify
# it under the terms of the GNU General Public License as published by
# the Free Software Foundation v2.
#
# EasyBuild is distributed in the hope that it will be useful,
# but WITHOUT ANY WARRANTY; without even the implied warranty of
# MERCHANTABILITY or FITNESS FOR A PARTICULAR PURPOSE.  See the
# GNU General Public License for more details.
#
# You should have received a copy of the GNU General Public License
# along with EasyBuild.  If not, see <http://www.gnu.org/licenses/>.
# #
"""
Documentation-related functionality

@author: Stijn De Weirdt (Ghent University)
@author: Dries Verdegem (Ghent University)
@author: Kenneth Hoste (Ghent University)
@author: Pieter De Baets (Ghent University)
@author: Jens Timmerman (Ghent University)
@author: Toon Willems (Ghent University)
@author: Ward Poelmans (Ghent University)
@author: Caroline De Brouwer (Ghent University)
"""
import copy
import inspect
import os
<<<<<<< HEAD
import re
import sys
=======
from vsc.utils.docs import mk_rst_table
>>>>>>> 102032ad

from easybuild.framework.easyconfig.default import DEFAULT_CONFIG, HIDDEN, sorted_categories
from easybuild.framework.easyblock import EasyBlock
from easybuild.framework.easyconfig.constants import EASYCONFIG_CONSTANTS
from easybuild.framework.easyconfig.easyconfig import get_easyblock_class
from easybuild.framework.easyconfig.licenses import EASYCONFIG_LICENSES_DICT
from easybuild.framework.easyconfig.templates import TEMPLATE_NAMES_CONFIG, TEMPLATE_NAMES_EASYCONFIG
from easybuild.framework.easyconfig.templates import TEMPLATE_NAMES_LOWER, TEMPLATE_NAMES_LOWER_TEMPLATE
from easybuild.framework.easyconfig.templates import TEMPLATE_NAMES_EASYBLOCK_RUN_STEP, TEMPLATE_CONSTANTS
from easybuild.framework.extension import Extension
from easybuild.tools.filetools import read_file
from easybuild.tools.ordereddict import OrderedDict
from easybuild.tools.toolchain.utilities import search_toolchain
from easybuild.tools.utilities import import_available_modules, quote_str, FORMAT_TXT, FORMAT_RST
from vsc.utils import fancylogger
from vsc.utils.docs import mk_rst_table
from vsc.utils.missing import nub


_log = fancylogger.getLogger('easyblock')

DETAILED = "detailed"
SIMPLE = "simple"

def generate_doc(name, params):
    func = globals()[name]
    return func(*params)

def rst_title_and_table(title, table_titles, table_values):
    doc = [title, '-' * len(title), '']
    doc.extend(mk_rst_table(table_titles, table_values))
    return doc

def avail_cfgfile_constants(go_cfg_constants, output_format=FORMAT_TXT):
    """
    Return overview of constants supported in configuration files.
    """
    return generate_doc('avail_cfgfile_constants_%s' % output_format, [go_cfg_constants])


def avail_cfgfile_constants_txt(go_cfg_constants):
    doc = [
        "Constants available (only) in configuration files:",
        "syntax: %(CONSTANT_NAME)s",
    ]
    for section in go_cfg_constants:
        doc.append('')
        if section != go_cfg_constants['DEFAULT']:
            section_title = "only in '%s' section:" % section
            doc.append(section_title)
        for cst_name, (cst_value, cst_help) in sorted(go_cfg_constants[section].items()):
            doc.append("* %s: %s [value: %s]" % (cst_name, cst_help, cst_value))
    return '\n'.join(doc)


def avail_cfgfile_constants_rst(go_cfg_constants):
    title = "Constants available (only) in configuration files"
    doc =[title, '-' * len(title), '']

    for section in go_cfg_constants:
        doc.append('')
        if section != go_cfg_constants['DEFAULT']:
            section_title = "only in '%s' section:" %section
            doc.extend([section_title, '-' * len(section_title), ''])
        table_titles = ["Constant name", "Constant help", "Constant value"]
        table_values = [
            ['``' + name + '``' for name in go_cfg_constants[section].keys()],
            [tup[1] for tup in go_cfg_constants[section].values()],
            ['``' + tup[0] + '``' for tup in go_cfg_constants[section].values()],
        ]
        doc.extend(mk_rst_table(table_titles, table_values))

    return '\n'.join(doc)


def avail_easyconfig_constants(output_format=FORMAT_TXT):
    """Generate the easyconfig constant documentation"""
    return generate_doc('avail_easyconfig_constants_%s' % output_format, [])


def avail_easyconfig_constants_txt():
    """Generate easyconfig constant documentation in txt format"""
    indent_l0 = " " * 2
    indent_l1 = indent_l0 + " " * 2
    doc = []

    doc.append("Constants that can be used in easyconfigs")
    for cst, (val, descr) in EASYCONFIG_CONSTANTS.items():
        doc.append('%s%s: %s (%s)' % (indent_l1, cst, val, descr))

    return "\n".join(doc)


def avail_easyconfig_constants_rst():
    """Generate easyconfig constant documentation in rst format"""
    title = "Constants that can be used in easyconfigs"

    table_titles = [
        "Constant name",
        "Constant value",
        "Description",
    ]

    table_values = [
        ["``%s``" % cst for cst in EASYCONFIG_CONSTANTS.keys()],
        ["``%s``" % cst[0] for cst in EASYCONFIG_CONSTANTS.values()],
        [cst[1] for cst in EASYCONFIG_CONSTANTS.values()],
    ]

    doc = rst_title_and_table(title, table_titles, table_values)
    return "\n".join(doc)


def avail_easyconfig_licenses(output_format=FORMAT_TXT):
    """Generate the easyconfig licenses documentation"""
    return generate_doc('avail_easyconfig_licenses_%s' % output_format, [])


def avail_easyconfig_licenses_txt():
    """Generate easyconfig license documentation in txt format"""
    indent_l0 = " " * 2
    indent_l1 = indent_l0 + " " * 2
    doc = []

    doc.append("Constants that can be used in easyconfigs")
    for lic_name, lic in EASYCONFIG_LICENSES_DICT.items():
        doc.append('%s%s: %s (version %s)' % (indent_l1, lic_name, lic.description, lic.version))

    return "\n".join(doc)


def avail_easyconfig_licenses_rst():
    """Generate easyconfig license documentation in rst format"""
    title = "Constants that can be used in easyconfigs"

    table_titles = [
        "License name",
        "License description",
        "Version",
    ]

    table_values = [
        ["``%s``" % name for name in EASYCONFIG_LICENSES_DICT.keys()],
        ["%s" % lic.description for lic in EASYCONFIG_LICENSES_DICT.values()],
        ["``%s``" % lic.version for lic in EASYCONFIG_LICENSES_DICT.values()],
    ]

    doc = rst_title_and_table(title, table_titles, table_values)
    return "\n".join(doc)


def avail_easyconfig_params_rst(title, grouped_params):
    """
    Compose overview of available easyconfig parameters, in RST format.
    """
    # main title
    doc = [title, '=' * len(title), '']

    for grpname in grouped_params:
        # group section title
        title = "%s parameters" % grpname
        table_titles = ["**Parameter name**", "**Description**", "**Default value**"]
        table_values = [
            ['``%s``' % name for name in grouped_params[grpname].keys()],  # parameter name
            [x[0] for x in grouped_params[grpname].values()],  # description
            [str(quote_str(x[1])) for x in grouped_params[grpname].values()]  # default value
        ]

        doc.extend(rst_title_and_table(title, table_titles, table_values))
        doc.append('')

    return '\n'.join(doc)


def avail_easyconfig_params_txt(title, grouped_params):
    """
    Compose overview of available easyconfig parameters, in plain text format.
    """
    # main title
    doc = [
        '%s:' % title,
        '',
    ]

    for grpname in grouped_params:
        # group section title
        doc.append(grpname.upper())
        doc.append('-' * len(doc[-1]))

        # determine width of 'name' column, to left-align descriptions
        nw = max(map(len, grouped_params[grpname].keys()))

        # line by parameter
        for name, (descr, dflt) in sorted(grouped_params[grpname].items()):
            doc.append("{0:<{nw}}   {1:} [default: {2:}]".format(name, descr, str(quote_str(dflt)), nw=nw))
        doc.append('')

    return '\n'.join(doc)


def avail_easyconfig_params(easyblock, output_format=FORMAT_TXT):
    """
    Compose overview of available easyconfig parameters, in specified format.
    """
    params = copy.deepcopy(DEFAULT_CONFIG)

    # include list of extra parameters (if any)
    extra_params = {}
    app = get_easyblock_class(easyblock, default_fallback=False)
    if app is not None:
        extra_params = app.extra_options()
    params.update(extra_params)

    # compose title
    title = "Available easyconfig parameters"
    if extra_params:
        title += " (* indicates specific to the %s easyblock)" % app.__name__

    # group parameters by category
    grouped_params = OrderedDict()
    for category in sorted_categories():
        # exclude hidden parameters
        if category[1].upper() in [HIDDEN]:
            continue

        grpname = category[1]
        grouped_params[grpname] = {}
        for name, (dflt, descr, cat) in params.items():
            if cat == category:
                if name in extra_params:
                    # mark easyblock-specific parameters
                    name = '%s*' % name
                grouped_params[grpname].update({name: (descr, dflt)})

        if not grouped_params[grpname]:
            del grouped_params[grpname]

    # compose output, according to specified format (txt, rst, ...)
    return generate_doc('avail_easyconfig_params_%s' % output_format, [title, grouped_params])


def avail_easyconfig_templates(output_format=FORMAT_TXT):
    """Generate the templating documentation"""
    return generate_doc('avail_easyconfig_templates_%s' % output_format, [])


def avail_easyconfig_templates_txt():
    """ Returns template documentation in plain text format """
    # This has to reflect the methods/steps used in easyconfig _generate_template_values
    indent_l0 = " " * 2
    indent_l1 = indent_l0 + " " * 2
    doc = []

    # step 1: add TEMPLATE_NAMES_EASYCONFIG
    doc.append('Template names/values derived from easyconfig instance')
    for name in TEMPLATE_NAMES_EASYCONFIG:
        doc.append("%s%s: %s" % (indent_l1, name[0], name[1]))

    # step 2: add remaining config
    doc.append('Template names/values as set in easyconfig')
    for name in TEMPLATE_NAMES_CONFIG:
        doc.append("%s%s" % (indent_l1, name))

    # step 3. make lower variants
    doc.append('Lowercase values of template values')
    for name in TEMPLATE_NAMES_LOWER:
        doc.append("%s%s: lower case of value of %s" % (indent_l1, TEMPLATE_NAMES_LOWER_TEMPLATE % {'name': name}, name))

    # step 4. template_values can/should be updated from outside easyconfig
    # (eg the run_setp code in EasyBlock)
    doc.append('Template values set outside EasyBlock runstep')
    for name in TEMPLATE_NAMES_EASYBLOCK_RUN_STEP:
        doc.append("%s%s: %s" % (indent_l1, name[0], name[1]))

    doc.append('Template constants that can be used in easyconfigs')
    for cst in TEMPLATE_CONSTANTS:
        doc.append('%s%s: %s (%s)' % (indent_l1, cst[0], cst[2], cst[1]))

    return '\n'.join(doc)


def avail_easyconfig_templates_rst():
    """ Returns template documentation in rst format """
    table_titles = ['Template name', 'Template value']

    title = 'Template names/values derived from easyconfig instance'
    table_values = [
        ['``%s``' % name[0] for name in TEMPLATE_NAMES_EASYCONFIG],
        [name[1] for name in TEMPLATE_NAMES_EASYCONFIG],
    ]
    doc = rst_title_and_table(title, table_titles, table_values)
    doc.append('')

    title = 'Template names/values as set in easyconfig'
    doc.extend([title, '-' * len(title), ''])
    for name in TEMPLATE_NAMES_CONFIG:
        doc.append('* ``%s``' % name)
    doc.append('')

    title = 'Lowercase values of template values'
    table_values = [
        ['``%s``' % TEMPLATE_NAMES_LOWER_TEMPLATE % {'name': name} for name in TEMPLATE_NAMES_LOWER],
        ['lower case of value of %s' % name for name in TEMPLATE_NAMES_LOWER],
    ]
    doc.extend(rst_title_and_table(title, table_titles, table_values))

    title = 'Template values set outside EasyBlock runstep'
    table_values = [
        ['``%s``' % name[0] for name in TEMPLATE_NAMES_EASYBLOCK_RUN_STEP],
        [name[1] for name in TEMPLATE_NAMES_EASYBLOCK_RUN_STEP],
    ]
    doc.extend(rst_title_and_table(title, table_titles, table_values))

    title = 'Template constants that can be used in easyconfigs'
    titles = ['Constant', 'Template value', 'Template name']
    table_values = [
        ['``%s``' % cst[0] for cst in TEMPLATE_CONSTANTS],
        [cst[2] for cst in TEMPLATE_CONSTANTS],
        ['``%s``' % cst[1] for cst in TEMPLATE_CONSTANTS],
    ]
    doc.extend(rst_title_and_table(title, titles, table_values))

    return '\n'.join(doc)


def avail_classes_tree(classes, class_names, locations, detailed, format_strings, depth=0):
    """Print list of classes as a tree."""
    txt = []

    for class_name in class_names:
        class_info = classes[class_name]
        if detailed:
            mod = class_info['module']
            loc = ''
            if mod in locations:
                loc = '@ %s' % locations[mod]
            txt.append(format_strings['zero_indent'] + format_strings['indent'] * depth +
                        format_strings['sep'] + "%s (%s %s)" % (class_name, mod, loc))
        else:
            txt.append(format_strings['zero_indent'] + format_strings['indent'] * depth + format_strings['sep'] + class_name)
        if 'children' in class_info:
            txt.extend(avail_classes_tree(classes, class_info['children'], locations, detailed, format_strings, depth + 1))
    return txt


def list_easyblocks(list_easyblocks=SIMPLE, output_format=FORMAT_TXT):
    format_strings = {
        FORMAT_TXT : {
            'det_root_templ': "%s (%s%s)",
            'root_templ': "%s",
            'zero_indent': '',
            'indent': "|   ",
            'sep': "|-- ",
        },
        FORMAT_RST : {
            'det_root_templ': "* **%s** (%s%s)",
            'root_templ': "* **%s**",
            'zero_indent': ' ' * 4,
            'indent': ' ' * 4,
            'sep': '* ',
        }
    }
    return gen_list_easyblocks(list_easyblocks, format_strings[output_format])


def gen_list_easyblocks(list_easyblocks, format_strings):
    """Get a class tree for easyblocks."""
    detailed = list_easyblocks == DETAILED
    module_regexp = re.compile(r"^([^_].*)\.py$")

    # finish initialisation of the toolchain module (ie set the TC_CONSTANT constants)
    search_toolchain('')

    locations = {}
    for package in ["easybuild.easyblocks", "easybuild.easyblocks.generic"]:
        __import__(package)

        # determine paths for this package
        paths = sys.modules[package].__path__

        # import all modules in these paths
        for path in paths:
            if os.path.exists(path):
                for f in os.listdir(path):
                    res = module_regexp.match(f)
                    if res:
                        easyblock = '%s.%s' % (package, res.group(1))
                        if easyblock not in locations:
                            __import__(easyblock)
                            locations.update({easyblock: os.path.join(path, f)})
                        else:
                            _log.debug("%s already imported from %s, ignoring %s",
                                               easyblock, locations[easyblock], path)

    def add_class(classes, cls):
        """Add a new class, and all of its subclasses."""
        children = cls.__subclasses__()
        classes.update({cls.__name__: {
            'module': cls.__module__,
            'children': [x.__name__ for x in children]
        }})
        for child in children:
            add_class(classes, child)

    roots = [EasyBlock, Extension]

    classes = {}
    for root in roots:
        add_class(classes, root)

    # Print the tree, start with the roots
    txt = []

    for root in roots:
        root = root.__name__
        if detailed:
            mod = classes[root]['module']
            loc = ''
            if mod in locations:
                loc = ' @ %s' % locations[mod]
            txt.append(format_strings['det_root_templ'] % (root, mod, loc))
        else:
            txt.append(format_strings['root_templ'] % root)

        if 'children' in classes[root]:
            txt.extend(avail_classes_tree(classes, classes[root]['children'], locations, detailed, format_strings))
            txt.append("")

    return '\n'.join(txt)


def list_toolchains(output_format=FORMAT_TXT):
    """Show list of known toolchains."""
    _, all_tcs = search_toolchain('')
    all_tcs_names = [x.NAME for x in all_tcs]
    tclist = sorted(zip(all_tcs_names, all_tcs))

    tcs = dict()
    for (tcname, tcc) in tclist:
        tc = tcc(version='1.2.3')  # version doesn't matter here, but something needs to be there
        tcs[tcname] = tc.definition()

    return generate_doc('list_toolchains_%s' % output_format, [tcs])


def list_toolchains_rst(tcs):
    """ Returns overview of all toolchains in rst format """
    title = "List of known toolchains"

    # figure out column names
    table_titles = ["NAME", "COMPILER", "MPI"]
    for d in tcs.values():
        table_titles.extend(d.keys())

    table_titles = nub(table_titles)

    table_values = [[] for i in range(len(column_heads))]
    table_values[0] = tcs.keys()

    for i in range(len(table_titles)-1):
        for d in tcs.values():
            values[i+1].append(', '.join(d.get(column_heads[i+1], [])))

    doc = rst_title_and_table(title, column_heads, values)

    return '\n'.join(doc)


def list_toolchains_txt(tcs):
    """ Returns overview of all toolchains in txt format """
    doc = ["List of known toolchains (toolchainname: module[,module...]):"]
    for name in sorted(tcs):
        tc_elems = nub(sorted([e for es in tcs[name].values() for e in es]))
        doc.append("\t%s: %s" % (name, ', '.join(tc_elems)))

    return '\n'.join(doc)


def gen_easyblocks_overview_rst(package_name, path_to_examples, common_params={}, doc_functions=[]):
    """
    Compose overview of all easyblocks in the given package in rst format
    """
    modules = import_available_modules(package_name)
    doc = []
    all_blocks = []

    # get all blocks
    for mod in modules:
        for name,obj in inspect.getmembers(mod, inspect.isclass):
            eb_class = getattr(mod, name)
            # skip imported classes that are not easyblocks
            if eb_class.__module__.startswith(package_name) and eb_class not in all_blocks:
                all_blocks.append(eb_class)

    for eb_class in sorted(all_blocks, key=lambda c: c.__name__):
        doc.extend(gen_easyblock_doc_section_rst(eb_class, path_to_examples, common_params, doc_functions, all_blocks))

    title = 'Overview of generic easyblocks'

    heading = [
        '*(this page was generated automatically using* ``easybuild.tools.docs.gen_easyblocks_overview_rst()`` *)*',
        '',
        '=' * len(title),
        title,
        '=' * len(title),
        '',
    ]

    contents = [":ref:`" + b.__name__ + "`" for b in sorted(all_blocks, key=lambda b: b.__name__)]
    toc = ' - '.join(contents)
    heading.append(toc)
    heading.append('')

    return heading + doc


def gen_easyblock_doc_section_rst(eb_class, path_to_examples, common_params, doc_functions, all_blocks):
    """
    Compose overview of one easyblock given class object of the easyblock in rst format
    """
    classname = eb_class.__name__

    doc = [
        '.. _' + classname + ':',
        '',
        '``' + classname + '``',
        '=' * (len(classname)+4),
        '',
    ]

    bases = []
    for b in eb_class.__bases__:
        base = ':ref:`' + b.__name__ +'`' if b in all_blocks else b.__name__
        bases.append(base)

    derived = '(derives from ' + ', '.join(bases) + ')'
    doc.extend([derived, ''])

    # Description (docstring)
    doc.extend([eb_class.__doc__.strip(), ''])

    # Add extra options, if any
    if eb_class.extra_options():
        title = 'Extra easyconfig parameters specific to ``%s`` easyblock' % classname
        ex_opt = eb_class.extra_options()

        table_titles = ['easyconfig parameter', 'description', 'default value']
        table_values = [
            ['``' + key + '``' for key in ex_opt],  # parameter name
            [val[1] for val in ex_opt.values()],  # description
            ['``' + str(quote_str(val[0])) + '``' for val in ex_opt.values()]  # default value
        ]

        doc.extend(rst_title_and_table(title, table_titles, table_values))

    # Add commonly used parameters
    if classname in common_params:
        title = 'Commonly used easyconfig parameters with ``%s`` easyblock' % classname

        table_titles = ['easyconfig parameter', 'description']
        table_values = [
            [opt for opt in common_params[classname]],
            [DEFAULT_CONFIG[opt][1] for opt in common_params[classname]],
        ]

        doc.extend(rst_title_and_table(title, table_titles, table_values))
        doc.append('')

    # Add docstring for custom steps
    custom = []
    inh = ''
    f = None
    for func in doc_functions:
        if func in eb_class.__dict__:
            f = eb_class.__dict__[func]

        if f.__doc__:
            custom.append('* ``' + func + '`` - ' + f.__doc__.strip() + inh)

    if custom:
        title = 'Customised steps in ``' + classname + '`` easyblock'
        doc.extend([title, '-' * len(title)] + custom)
        doc.append('')

    # Add example if available
    if os.path.exists(os.path.join(path_to_examples, '%s.eb' % classname)):
        title = 'Example for ``' + classname + '`` easyblock'
        doc.extend([title, '-' * len(title), ''])
        for line in read_file(os.path.join(path_to_examples, classname+'.eb')).split('\n'):
<<<<<<< HEAD
            doc.append('    ' + line.strip())
        doc.append('') # empty line after literal block

    return doc
=======
            lines.append('    ' + line.strip())
        lines.append('') # empty line after literal block

    return '\n'.join(lines)
>>>>>>> 102032ad
<|MERGE_RESOLUTION|>--- conflicted
+++ resolved
@@ -37,12 +37,11 @@
 import copy
 import inspect
 import os
-<<<<<<< HEAD
 import re
 import sys
-=======
+from vsc.utils import fancylogger
+from vsc.utils.missing import nub
 from vsc.utils.docs import mk_rst_table
->>>>>>> 102032ad
 
 from easybuild.framework.easyconfig.default import DEFAULT_CONFIG, HIDDEN, sorted_categories
 from easybuild.framework.easyblock import EasyBlock
@@ -57,9 +56,6 @@
 from easybuild.tools.ordereddict import OrderedDict
 from easybuild.tools.toolchain.utilities import search_toolchain
 from easybuild.tools.utilities import import_available_modules, quote_str, FORMAT_TXT, FORMAT_RST
-from vsc.utils import fancylogger
-from vsc.utils.docs import mk_rst_table
-from vsc.utils.missing import nub
 
 
 _log = fancylogger.getLogger('easyblock')
@@ -632,14 +628,7 @@
         title = 'Example for ``' + classname + '`` easyblock'
         doc.extend([title, '-' * len(title), ''])
         for line in read_file(os.path.join(path_to_examples, classname+'.eb')).split('\n'):
-<<<<<<< HEAD
-            doc.append('    ' + line.strip())
-        doc.append('') # empty line after literal block
-
-    return doc
-=======
-            lines.append('    ' + line.strip())
-        lines.append('') # empty line after literal block
-
-    return '\n'.join(lines)
->>>>>>> 102032ad
+            doc.append(' ' * 4 + line.strip())
+        doc.append('')  # empty line after literal block
+
+    return doc