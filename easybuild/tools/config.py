# #
# Copyright 2009-2015 Ghent University
#
# This file is part of EasyBuild,
# originally created by the HPC team of Ghent University (http://ugent.be/hpc/en),
# with support of Ghent University (http://ugent.be/hpc),
# the Flemish Supercomputer Centre (VSC) (https://vscentrum.be/nl/en),
# the Hercules foundation (http://www.herculesstichting.be/in_English)
# and the Department of Economy, Science and Innovation (EWI) (http://www.ewi-vlaanderen.be/en).
#
# http://github.com/hpcugent/easybuild
#
# EasyBuild is free software: you can redistribute it and/or modify
# it under the terms of the GNU General Public License as published by
# the Free Software Foundation v2.
#
# EasyBuild is distributed in the hope that it will be useful,
# but WITHOUT ANY WARRANTY; without even the implied warranty of
# MERCHANTABILITY or FITNESS FOR A PARTICULAR PURPOSE.  See the
# GNU General Public License for more details.
#
# You should have received a copy of the GNU General Public License
# along with EasyBuild.  If not, see <http://www.gnu.org/licenses/>.
# #
"""
EasyBuild configuration (paths, preferences, etc.)

@author: Stijn De Weirdt (Ghent University)
@author: Dries Verdegem (Ghent University)
@author: Kenneth Hoste (Ghent University)
@author: Pieter De Baets (Ghent University)
@author: Jens Timmerman (Ghent University)
@author: Toon Willems (Ghent University)
@author: Ward Poelmans (Ghent University)
"""
import copy
import os
import random
import string
import tempfile
import time
from vsc.utils import fancylogger
from vsc.utils.missing import FrozenDictKnownKeys
from vsc.utils.patterns import Singleton

import easybuild.tools.environment as env
from easybuild.tools import run
from easybuild.tools.build_log import EasyBuildError
from easybuild.tools.run import run_cmd


_log = fancylogger.getLogger('config', fname=False)


DEFAULT_LOGFILE_FORMAT = ("easybuild", "easybuild-%(name)s-%(version)s-%(date)s.%(time)s.log")
DEFAULT_MNS = 'EasyBuildMNS'
DEFAULT_MODULE_SYNTAX = 'Tcl'
DEFAULT_MODULES_TOOL = 'EnvironmentModulesC'
DEFAULT_PATH_SUBDIRS = {
    'buildpath': 'build',
    'installpath': '',
    'repositorypath': 'ebfiles_repo',
    'sourcepath': 'sources',
    'subdir_modules': 'modules',
    'subdir_software': 'software',
}
DEFAULT_PREFIX = os.path.join(os.path.expanduser('~'), ".local", "easybuild")
DEFAULT_REPOSITORY = 'FileRepository'
DEFAULT_STRICT = run.WARN

PREFERRED_JOB_BACKENDS = ('Pbs', 'GC3Pie')


# utility function for obtaining default paths
def mk_full_default_path(name, prefix=DEFAULT_PREFIX):
    """Create full path, avoid '/' at the end."""
    args = [prefix]
    path = DEFAULT_PATH_SUBDIRS[name]
    if path:
        args.append(path)
    return os.path.join(*args)

# build options that have a perfectly matching command line option, listed by default value
BUILD_OPTIONS_CMDLINE = {
    None: [
        'aggregate_regtest',
        'download_timeout',
        'dump_test_report',
        'easyblock',
        'external_modules_metadata',
        'filter_deps',
        'hide_deps',
        'from_pr',
        'github_user',
        'group',
        'ignore_dirs',
        'modules_footer',
        'only_blocks',
        'optarch',
        'regtest_output_dir',
        'skip',
        'stop',
        'suffix_modules_path',
        'test_report_env_filter',
        'testoutput',
        'umask',
    ],
    False: [
        'allow_modules_tool_mismatch',
        'debug',
        'experimental',
        'force',
        'hidden',
        'module_only',
        'robot',
        'sequential',
        'set_gid_bit',
        'skip_test_cases',
        'sticky_bit',
        'upload_test_report',
        'update_modules_tool_cache',
    ],
    True: [
        'cleanup_builddir',
    ],
    DEFAULT_STRICT: [
        'strict',
    ],
}
# build option that do not have a perfectly matching command line option
BUILD_OPTIONS_OTHER = {
    None: [
        'build_specs',
        'command_line',
        'pr_path',
        'robot_path',
        'valid_module_classes',
        'valid_stops',
    ],
    False: [
        'dry_run',
        'recursive_mod_unload',
        'retain_all_deps',
        'silent',
        'try_to_generate',
    ],
    True: [
        'check_osdeps',
        'validate',
    ],
}


# based on
# https://wickie.hlrs.de/platforms/index.php/Module_Overview
# https://wickie.hlrs.de/platforms/index.php/Application_software_packages
DEFAULT_MODULECLASSES = [
    ('base', "Default module class"),
    ('bio', "Bioinformatics, biology and biomedical"),
    ('cae', "Computer Aided Engineering (incl. CFD)"),
    ('chem', "Chemistry, Computational Chemistry and Quantum Chemistry"),
    ('compiler', "Compilers"),
    ('data', "Data management & processing tools"),
    ('debugger', "Debuggers"),
    ('devel', "Development tools"),
    ('geo', "Earth Sciences"),
    ('ide', "Integrated Development Environments (e.g. editors)"),
    ('lang', "Languages and programming aids"),
    ('lib', "General purpose libraries"),
    ('math', "High-level mathematical software"),
    ('mpi', "MPI stacks"),
    ('numlib', "Numerical Libraries"),
    ('perf', "Performance tools"),
    ('phys', "Physics and physical systems simulations"),
    ('system', "System utilities (e.g. highly depending on system OS and hardware)"),
    ('toolchain', "EasyBuild toolchains"),
    ('tools', "General purpose tools"),
    ('vis', "Visualization, plotting, documentation and typesetting"),
]


class ConfigurationVariables(FrozenDictKnownKeys):
    """This is a dict that supports legacy config names transparently."""

    # singleton metaclass: only one instance is created
    __metaclass__ = Singleton

    # list of known/required keys
    REQUIRED = [
        'buildpath',
        'config',
        'installpath',
<<<<<<< HEAD
        'job_backend',
        'sourcepath',
        'repository',
        'repositorypath',
=======
        'installpath_modules',
        'installpath_software',
>>>>>>> bed4b08b
        'logfile_format',
        'moduleclasses',
        'module_naming_scheme',
        'module_syntax',
        'modules_tool',
        'prefix',
        'repository',
        'repositorypath',
        'sourcepath',
        'subdir_modules',
        'subdir_software',
        'tmp_logdir',
    ]
    KNOWN_KEYS = REQUIRED  # KNOWN_KEYS must be defined for FrozenDictKnownKeys functionality

    def get_items_check_required(self):
        """
        For all known/required keys, check if exists and return all key/value pairs.
            no_missing: boolean, when True, will throw error message for missing values
        """
        missing = [x for x in self.KNOWN_KEYS if not x in self]
        if len(missing) > 0:
            raise EasyBuildError("Cannot determine value for configuration variables %s. Please specify it.", missing)

        return self.items()


class BuildOptions(FrozenDictKnownKeys):
    """Representation of a set of build options, acts like a dictionary."""

    # singleton metaclass: only one instance is created
    __metaclass__ = Singleton

    KNOWN_KEYS = [k for kss in [BUILD_OPTIONS_CMDLINE, BUILD_OPTIONS_OTHER] for ks in kss.values() for k in ks]


def get_pretend_installpath():
    """Get the installpath when --pretend option is used"""
    return os.path.join(os.path.expanduser('~'), 'easybuildinstall')


def init(options, config_options_dict):
    """
    Gather all variables and check if they're valid
    Variables are read in this order of preference: generaloption > legacy environment > legacy config file
    """
    tmpdict = copy.deepcopy(config_options_dict)

    # make sure source path is a list
    sourcepath = tmpdict['sourcepath']
    if isinstance(sourcepath, basestring):
        tmpdict['sourcepath'] = sourcepath.split(':')
        _log.debug("Converted source path ('%s') to a list of paths: %s" % (sourcepath, tmpdict['sourcepath']))
    elif not isinstance(sourcepath, (tuple, list)):
        raise EasyBuildError("Value for sourcepath has invalid type (%s): %s", type(sourcepath), sourcepath)

    # initialize configuration variables (any future calls to ConfigurationVariables() will yield the same instance
    variables = ConfigurationVariables(tmpdict, ignore_unknown_keys=True)

    _log.debug("Config variables: %s" % variables)


def init_build_options(build_options=None, cmdline_options=None):
    """Initialize build options."""

    active_build_options = {}

    if cmdline_options is not None:
        # building a dependency graph implies force, so that all dependencies are retained
        # and also skips validation of easyconfigs (e.g. checking os dependencies)
        retain_all_deps = False
        if cmdline_options.dep_graph:
            _log.info("Enabling force to generate dependency graph.")
            cmdline_options.force = True
            retain_all_deps = True

        if cmdline_options.dep_graph or cmdline_options.dry_run or cmdline_options.dry_run_short:
            _log.info("Ignoring OS dependencies for --dep-graph/--dry-run")
            cmdline_options.ignore_osdeps = True

        cmdline_build_option_names = [k for ks in BUILD_OPTIONS_CMDLINE.values() for k in ks]
        active_build_options.update(dict([(key, getattr(cmdline_options, key)) for key in cmdline_build_option_names]))
        # other options which can be derived but have no perfectly matching cmdline option
        active_build_options.update({
            'check_osdeps': not cmdline_options.ignore_osdeps,
            'dry_run': cmdline_options.dry_run or cmdline_options.dry_run_short,
            'recursive_mod_unload': cmdline_options.recursive_module_unload,
            'retain_all_deps': retain_all_deps,
            'validate': not cmdline_options.force,
            'valid_module_classes': module_classes(),
        })

    if build_options is not None:
        active_build_options.update(build_options)

    # seed in defaults to make sure all build options are defined, and that build_option() doesn't fail on valid keys
    bo = {}
    for build_options_by_default in [BUILD_OPTIONS_CMDLINE, BUILD_OPTIONS_OTHER]:
        for default in build_options_by_default:
            bo.update(dict([(opt, default) for opt in build_options_by_default[default]]))
    bo.update(active_build_options)

    # BuildOptions is a singleton, so any future calls to BuildOptions will yield the same instance
    return BuildOptions(bo)


def build_option(key):
    """Obtain value specified build option."""
    return BuildOptions()[key]


def build_path():
    """
    Return the build path
    """
    return ConfigurationVariables()['buildpath']


def source_paths():
    """
    Return the list of source paths
    """
    return ConfigurationVariables()['sourcepath']


def source_path():
    """NO LONGER SUPPORTED: use source_paths instead"""
    _log.nosupport("source_path() is replaced by source_paths()", '2.0')


def install_path(typ=None):
    """
    Returns the install path
    - subdir 'software' for actual installation (default)
    - subdir 'modules' for environment modules (typ='mod')
    """
    if typ is None:
        typ = 'software'
    elif typ == 'mod':
        typ = 'modules'

    known_types = ['modules', 'software']
    if typ not in known_types:
        raise EasyBuildError("Unknown type specified in install_path(): %s (known: %s)", typ, ', '.join(known_types))

    variables = ConfigurationVariables()

    key = 'installpath_%s' % typ
    res = variables[key]
    if res is None:
        key = 'subdir_%s' % typ
        res = os.path.join(variables['installpath'], variables[key])
        _log.debug("%s install path as specified by 'installpath' and '%s': %s", typ, key, res)
    else:
        _log.debug("%s install path as specified by '%s': %s", typ, key, res)

    return res


def get_repository():
    """
    Return the repository (git, svn or file)
    """
    return ConfigurationVariables()['repository']


def get_repositorypath():
    """
    Return the repository path
    """
    return ConfigurationVariables()['repositorypath']


def get_modules_tool():
    """
    Return modules tool (EnvironmentModulesC, Lmod, ...)
    """
    # 'modules_tool' key will only be present if EasyBuild config is initialized
    return ConfigurationVariables().get('modules_tool', None)


def get_module_naming_scheme():
    """
    Return module naming scheme (EasyBuildMNS, HierarchicalMNS, ...)
    """
    return ConfigurationVariables()['module_naming_scheme']


<<<<<<< HEAD
def get_job_backend():
    """
    Return job execution backend (PBS, GC3Pie, ...)
    """
    # 'job_backend' key will only be present after EasyBuild config is initialized
    return ConfigurationVariables().get('job_backend', None)
=======
def get_module_syntax():
    """
    Return module syntax (Lua, Tcl)
    """
    return ConfigurationVariables()['module_syntax']
>>>>>>> bed4b08b


def log_file_format(return_directory=False):
    """Return the format for the logfile or the directory"""
    idx = int(not return_directory)
    return ConfigurationVariables()['logfile_format'][idx]


def log_format():
    """
    Return the logfilename format
    """
    # TODO needs renaming, is actually a formatter for the logfilename
    return log_file_format(return_directory=False)


def log_path():
    """
    Return the log path
    """
    return log_file_format(return_directory=True)


def get_build_log_path():
    """
    Return (temporary) directory for build log
    """
    variables = ConfigurationVariables()
    if variables['tmp_logdir'] is not None:
        res = variables['tmp_logdir']
    else:
        res = tempfile.gettempdir()
    return res


def get_log_filename(name, version, add_salt=False):
    """
    Generate a filename to be used for logging
    """
    date = time.strftime("%Y%m%d")
    timeStamp = time.strftime("%H%M%S")

    filename = log_file_format() % {
        'name': name,
        'version': version,
        'date': date,
        'time': timeStamp,
    }

    if add_salt:
        salt = ''.join(random.choice(string.letters) for i in range(5))
        filename_parts = filename.split('.')
        filename = '.'.join(filename_parts[:-1] + [salt, filename_parts[-1]])

    filepath = os.path.join(get_build_log_path(), filename)

    # Append numbers if the log file already exist
    counter = 1
    while os.path.isfile(filepath):
        counter += 1
        filepath = "%s.%d" % (filepath, counter)

    return filepath


def read_only_installdir():
    """
    Return whether installation dir should be fully read-only after installation.
    """
    # FIXME (see issue #123): add a config option to set this, should be True by default (?)
    # this also needs to be checked when --force is used;
    # install dir will have to (temporarily) be made writeable again for owner in that case
    return False


def module_classes():
    """
    Return list of module classes specified in config file.
    """
    return ConfigurationVariables()['moduleclasses']


def read_environment(env_vars, strict=False):
    """NO LONGER SUPPORTED: use read_environment from easybuild.tools.environment instead"""
    _log.nosupport("read_environment has moved to easybuild.tools.environment", '2.0')


def set_tmpdir(tmpdir=None, raise_error=False):
    """Set temporary directory to be used by tempfile and others."""
    try:
        if tmpdir is not None:
            if not os.path.exists(tmpdir):
                os.makedirs(tmpdir)
            current_tmpdir = tempfile.mkdtemp(prefix='eb-', dir=tmpdir)
        else:
            # use tempfile default parent dir
            current_tmpdir = tempfile.mkdtemp(prefix='eb-')
    except OSError, err:
        raise EasyBuildError("Failed to create temporary directory (tmpdir: %s): %s", tmpdir, err)

    _log.info("Temporary directory used in this EasyBuild run: %s" % current_tmpdir)

    for var in ['TMPDIR', 'TEMP', 'TMP']:
        env.setvar(var, current_tmpdir)

    # reset to make sure tempfile picks up new temporary directory to use
    tempfile.tempdir = None

    # test if temporary directory allows to execute files, warn if it doesn't
    try:
        fd, tmptest_file = tempfile.mkstemp()
        os.close(fd)
        os.chmod(tmptest_file, 0700)
        if not run_cmd(tmptest_file, simple=True, log_ok=False, regexp=False):
            msg = "The temporary directory (%s) does not allow to execute files. " % tempfile.gettempdir()
            msg += "This can cause problems in the build process, consider using --tmpdir."
            if raise_error:
                raise EasyBuildError(msg)
            else:
                _log.warning(msg)
        else:
            _log.debug("Temporary directory %s allows to execute files, good!" % tempfile.gettempdir())
        os.remove(tmptest_file)

    except OSError, err:
        raise EasyBuildError("Failed to test whether temporary directory allows to execute files: %s", err)

    return current_tmpdir<|MERGE_RESOLUTION|>--- conflicted
+++ resolved
@@ -190,15 +190,9 @@
         'buildpath',
         'config',
         'installpath',
-<<<<<<< HEAD
-        'job_backend',
-        'sourcepath',
-        'repository',
-        'repositorypath',
-=======
         'installpath_modules',
         'installpath_software',
->>>>>>> bed4b08b
+        'job_backend',
         'logfile_format',
         'moduleclasses',
         'module_naming_scheme',
@@ -387,20 +381,19 @@
     return ConfigurationVariables()['module_naming_scheme']
 
 
-<<<<<<< HEAD
 def get_job_backend():
     """
     Return job execution backend (PBS, GC3Pie, ...)
     """
     # 'job_backend' key will only be present after EasyBuild config is initialized
     return ConfigurationVariables().get('job_backend', None)
-=======
+
+
 def get_module_syntax():
     """
     Return module syntax (Lua, Tcl)
     """
     return ConfigurationVariables()['module_syntax']
->>>>>>> bed4b08b
 
 
 def log_file_format(return_directory=False):
