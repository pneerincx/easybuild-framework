# #
# Copyright 2009-2015 Ghent University
#
# This file is part of EasyBuild,
# originally created by the HPC team of Ghent University (http://ugent.be/hpc/en),
# with support of Ghent University (http://ugent.be/hpc),
# the Flemish Supercomputer Centre (VSC) (https://vscentrum.be/nl/en),
# the Hercules foundation (http://www.herculesstichting.be/in_English)
# and the Department of Economy, Science and Innovation (EWI) (http://www.ewi-vlaanderen.be/en).
#
# http://github.com/hpcugent/easybuild
#
# EasyBuild is free software: you can redistribute it and/or modify
# it under the terms of the GNU General Public License as published by
# the Free Software Foundation v2.
#
# EasyBuild is distributed in the hope that it will be useful,
# but WITHOUT ANY WARRANTY; without even the implied warranty of
# MERCHANTABILITY or FITNESS FOR A PARTICULAR PURPOSE.  See the
# GNU General Public License for more details.
#
# You should have received a copy of the GNU General Public License
# along with EasyBuild.  If not, see <http://www.gnu.org/licenses/>.
# #
"""
EasyBuild configuration (paths, preferences, etc.)

@author: Stijn De Weirdt (Ghent University)
@author: Dries Verdegem (Ghent University)
@author: Kenneth Hoste (Ghent University)
@author: Pieter De Baets (Ghent University)
@author: Jens Timmerman (Ghent University)
@author: Toon Willems (Ghent University)
@author: Ward Poelmans (Ghent University)
"""
import copy
import os
import random
import string
import tempfile
import time
from vsc.utils import fancylogger
from vsc.utils.missing import FrozenDictKnownKeys
from vsc.utils.patterns import Singleton

import easybuild.tools.environment as env
from easybuild.tools import run
from easybuild.tools.build_log import EasyBuildError
from easybuild.tools.module_naming_scheme import GENERAL_CLASS
from easybuild.tools.run import run_cmd


_log = fancylogger.getLogger('config', fname=False)


PKG_TOOL_FPM = 'fpm'
PKG_TYPE_RPM = 'rpm'


DEFAULT_JOB_BACKEND = 'PbsPython'
DEFAULT_LOGFILE_FORMAT = ("easybuild", "easybuild-%(name)s-%(version)s-%(date)s.%(time)s.log")
DEFAULT_MNS = 'EasyBuildMNS'
DEFAULT_MODULE_SYNTAX = 'Tcl'
DEFAULT_MODULES_TOOL = 'EnvironmentModulesC'
DEFAULT_PATH_SUBDIRS = {
    'buildpath': 'build',
    'installpath': '',
    'packagepath': 'packages',
    'repositorypath': 'ebfiles_repo',
    'sourcepath': 'sources',
    'subdir_modules': 'modules',
    'subdir_software': 'software',
}
DEFAULT_PKG_RELEASE = '1'
DEFAULT_PKG_TOOL = PKG_TOOL_FPM
DEFAULT_PKG_TYPE = PKG_TYPE_RPM
DEFAULT_PNS = 'EasyBuildPNS'
DEFAULT_PREFIX = os.path.join(os.path.expanduser('~'), ".local", "easybuild")
DEFAULT_REPOSITORY = 'FileRepository'
DEFAULT_STRICT = run.WARN

<<<<<<< HEAD
KNOWN_TEST_REPOS = ['framework', 'easyblocks', 'easyconfigs']
DEFAULT_TEST_REPO = KNOWN_TEST_REPOS[0]

=======
>>>>>>> 3cca774d

# utility function for obtaining default paths
def mk_full_default_path(name, prefix=DEFAULT_PREFIX):
    """Create full path, avoid '/' at the end."""
    args = [prefix]
    path = DEFAULT_PATH_SUBDIRS[name]
    if path:
        args.append(path)
    return os.path.join(*args)

# build options that have a perfectly matching command line option, listed by default value
BUILD_OPTIONS_CMDLINE = {
    None: [
        'aggregate_regtest',
        'download_timeout',
        'dump_test_report',
        'easyblock',
        'external_modules_metadata',
        'filter_deps',
        'hide_deps',
        'from_pr',
        'github_user',
        'group',
        'ignore_dirs',
        'job_backend_config',
        'job_cores',
        'job_max_walltime',
        'job_output_dir',
        'job_polling_interval',
        'job_target_resource',
        'modules_footer',
        'only_blocks',
        'optarch',
        'parallel',
        'regtest_output_dir',
        'skip',
        'stop',
        'test_report_env_filter',
        'testoutput',
        'umask',
    ],
    False: [
        'allow_modules_tool_mismatch',
        'debug',
        'dump_autopep8',
        'experimental',
        'force',
        'group_writable_installdir',
        'hidden',
        'module_only',
        'package',
        'read_only_installdir',
        'robot',
        'sequential',
        'set_gid_bit',
        'skip_test_cases',
        'sticky_bit',
        'upload_test_report',
        'update_modules_tool_cache',
    ],
    True: [
        'cleanup_builddir',
        'cleanup_tmpdir',
    ],
    DEFAULT_STRICT: [
        'strict',
    ],
    DEFAULT_PKG_RELEASE: [
        'package_release',
    ],
    DEFAULT_PKG_TOOL: [
        'package_tool',
    ],
    DEFAULT_PKG_TYPE: [
        'package_type',
    ],
    GENERAL_CLASS: [
        'suffix_modules_path',
    ],
}
# build option that do not have a perfectly matching command line option
BUILD_OPTIONS_OTHER = {
    None: [
        'build_specs',
        'command_line',
        'pr_path',
        'robot_path',
        'valid_module_classes',
        'valid_stops',
    ],
    False: [
        'dry_run',
        'recursive_mod_unload',
        'retain_all_deps',
        'silent',
        'try_to_generate',
    ],
    True: [
        'check_osdeps',
        'validate',
    ],
}


# based on
# https://wickie.hlrs.de/platforms/index.php/Module_Overview
# https://wickie.hlrs.de/platforms/index.php/Application_software_packages
DEFAULT_MODULECLASSES = [
    ('base', "Default module class"),
    ('bio', "Bioinformatics, biology and biomedical"),
    ('cae', "Computer Aided Engineering (incl. CFD)"),
    ('chem', "Chemistry, Computational Chemistry and Quantum Chemistry"),
    ('compiler', "Compilers"),
    ('data', "Data management & processing tools"),
    ('debugger', "Debuggers"),
    ('devel', "Development tools"),
    ('geo', "Earth Sciences"),
    ('ide', "Integrated Development Environments (e.g. editors)"),
    ('lang', "Languages and programming aids"),
    ('lib', "General purpose libraries"),
    ('math', "High-level mathematical software"),
    ('mpi', "MPI stacks"),
    ('numlib', "Numerical Libraries"),
    ('perf', "Performance tools"),
    ('phys', "Physics and physical systems simulations"),
    ('system', "System utilities (e.g. highly depending on system OS and hardware)"),
    ('toolchain', "EasyBuild toolchains"),
    ('tools', "General purpose tools"),
    ('vis', "Visualization, plotting, documentation and typesetting"),
]


class ConfigurationVariables(FrozenDictKnownKeys):
    """This is a dict that supports legacy config names transparently."""

    # singleton metaclass: only one instance is created
    __metaclass__ = Singleton

    # list of known/required keys
    REQUIRED = [
        'buildpath',
        'config',
        'installpath',
        'installpath_modules',
        'installpath_software',
        'job_backend',
        'logfile_format',
        'moduleclasses',
        'module_naming_scheme',
        'module_syntax',
        'modules_tool',
        'packagepath',
        'package_naming_scheme',
        'prefix',
        'repository',
        'repositorypath',
        'sourcepath',
        'subdir_modules',
        'subdir_software',
        'tmp_logdir',
    ]
    KNOWN_KEYS = REQUIRED  # KNOWN_KEYS must be defined for FrozenDictKnownKeys functionality

    def get_items_check_required(self):
        """
        For all known/required keys, check if exists and return all key/value pairs.
            no_missing: boolean, when True, will throw error message for missing values
        """
        missing = [x for x in self.KNOWN_KEYS if x not in self]
        if len(missing) > 0:
            raise EasyBuildError("Cannot determine value for configuration variables %s. Please specify it.", missing)

        return self.items()


class BuildOptions(FrozenDictKnownKeys):
    """Representation of a set of build options, acts like a dictionary."""

    # singleton metaclass: only one instance is created
    __metaclass__ = Singleton

    KNOWN_KEYS = [k for kss in [BUILD_OPTIONS_CMDLINE, BUILD_OPTIONS_OTHER] for ks in kss.values() for k in ks]


def get_pretend_installpath():
    """Get the installpath when --pretend option is used"""
    return os.path.join(os.path.expanduser('~'), 'easybuildinstall')


def init(options, config_options_dict):
    """
    Gather all variables and check if they're valid
    Variables are read in this order of preference: generaloption > legacy environment > legacy config file
    """
    tmpdict = copy.deepcopy(config_options_dict)

    # make sure source path is a list
    sourcepath = tmpdict['sourcepath']
    if isinstance(sourcepath, basestring):
        tmpdict['sourcepath'] = sourcepath.split(':')
        _log.debug("Converted source path ('%s') to a list of paths: %s" % (sourcepath, tmpdict['sourcepath']))
    elif not isinstance(sourcepath, (tuple, list)):
        raise EasyBuildError("Value for sourcepath has invalid type (%s): %s", type(sourcepath), sourcepath)

    # initialize configuration variables (any future calls to ConfigurationVariables() will yield the same instance
    variables = ConfigurationVariables(tmpdict, ignore_unknown_keys=True)

    _log.debug("Config variables: %s" % variables)


def init_build_options(build_options=None, cmdline_options=None):
    """Initialize build options."""

    active_build_options = {}

    if cmdline_options is not None:
        # building a dependency graph implies force, so that all dependencies are retained
        # and also skips validation of easyconfigs (e.g. checking os dependencies)
        retain_all_deps = False
        if cmdline_options.dep_graph:
            _log.info("Enabling force to generate dependency graph.")
            cmdline_options.force = True
            retain_all_deps = True

        if cmdline_options.dep_graph or cmdline_options.dry_run or cmdline_options.dry_run_short:
            _log.info("Ignoring OS dependencies for --dep-graph/--dry-run")
            cmdline_options.ignore_osdeps = True

        cmdline_build_option_names = [k for ks in BUILD_OPTIONS_CMDLINE.values() for k in ks]
        active_build_options.update(dict([(key, getattr(cmdline_options, key)) for key in cmdline_build_option_names]))
        # other options which can be derived but have no perfectly matching cmdline option
        active_build_options.update({
            'check_osdeps': not cmdline_options.ignore_osdeps,
            'dry_run': cmdline_options.dry_run or cmdline_options.dry_run_short,
            'recursive_mod_unload': cmdline_options.recursive_module_unload,
            'retain_all_deps': retain_all_deps,
            'validate': not cmdline_options.force,
            'valid_module_classes': module_classes(),
        })

    if build_options is not None:
        active_build_options.update(build_options)

    # seed in defaults to make sure all build options are defined, and that build_option() doesn't fail on valid keys
    bo = {}
    for build_options_by_default in [BUILD_OPTIONS_CMDLINE, BUILD_OPTIONS_OTHER]:
        for default in build_options_by_default:
            bo.update(dict([(opt, default) for opt in build_options_by_default[default]]))
    bo.update(active_build_options)

    # BuildOptions is a singleton, so any future calls to BuildOptions will yield the same instance
    return BuildOptions(bo)


def build_option(key):
    """Obtain value specified build option."""
    return BuildOptions()[key]


def build_path():
    """
    Return the build path
    """
    return ConfigurationVariables()['buildpath']


def source_paths():
    """
    Return the list of source paths
    """
    return ConfigurationVariables()['sourcepath']


def source_path():
    """NO LONGER SUPPORTED: use source_paths instead"""
    _log.nosupport("source_path() is replaced by source_paths()", '2.0')


def install_path(typ=None):
    """
    Returns the install path
    - subdir 'software' for actual installation (default)
    - subdir 'modules' for environment modules (typ='mod')
    """
    if typ is None:
        typ = 'software'
    elif typ == 'mod':
        typ = 'modules'

    known_types = ['modules', 'software']
    if typ not in known_types:
        raise EasyBuildError("Unknown type specified in install_path(): %s (known: %s)", typ, ', '.join(known_types))

    variables = ConfigurationVariables()

    key = 'installpath_%s' % typ
    res = variables[key]
    if res is None:
        key = 'subdir_%s' % typ
        res = os.path.join(variables['installpath'], variables[key])
        _log.debug("%s install path as specified by 'installpath' and '%s': %s", typ, key, res)
    else:
        _log.debug("%s install path as specified by '%s': %s", typ, key, res)

    return res


def get_repository():
    """
    Return the repository (git, svn or file)
    """
    return ConfigurationVariables()['repository']


def get_repositorypath():
    """
    Return the repository path
    """
    return ConfigurationVariables()['repositorypath']


def get_package_naming_scheme():
    """
    Return the package naming scheme
    """
    return ConfigurationVariables()['package_naming_scheme']


def package_path():
    """
    Return the path where built packages are copied to
    """
    return ConfigurationVariables()['packagepath']


def get_modules_tool():
    """
    Return modules tool (EnvironmentModulesC, Lmod, ...)
    """
    # 'modules_tool' key will only be present if EasyBuild config is initialized
    return ConfigurationVariables().get('modules_tool', None)


def get_module_naming_scheme():
    """
    Return module naming scheme (EasyBuildMNS, HierarchicalMNS, ...)
    """
    return ConfigurationVariables()['module_naming_scheme']


def get_job_backend():
    """
    Return job execution backend (PBS, GC3Pie, ...)
    """
    # 'job_backend' key will only be present after EasyBuild config is initialized
    return ConfigurationVariables().get('job_backend', None)


def get_module_syntax():
    """
    Return module syntax (Lua, Tcl)
    """
    return ConfigurationVariables()['module_syntax']


def log_file_format(return_directory=False):
    """Return the format for the logfile or the directory"""
    idx = int(not return_directory)
    return ConfigurationVariables()['logfile_format'][idx]


def log_format():
    """
    Return the logfilename format
    """
    # TODO needs renaming, is actually a formatter for the logfilename
    return log_file_format(return_directory=False)


def log_path():
    """
    Return the log path
    """
    return log_file_format(return_directory=True)


def get_build_log_path():
    """
    Return (temporary) directory for build log
    """
    variables = ConfigurationVariables()
    if variables['tmp_logdir'] is not None:
        res = variables['tmp_logdir']
    else:
        res = tempfile.gettempdir()
    return res


def get_log_filename(name, version, add_salt=False):
    """
    Generate a filename to be used for logging
    """
    date = time.strftime("%Y%m%d")
    timeStamp = time.strftime("%H%M%S")

    filename = log_file_format() % {
        'name': name,
        'version': version,
        'date': date,
        'time': timeStamp,
    }

    if add_salt:
        salt = ''.join(random.choice(string.letters) for i in range(5))
        filename_parts = filename.split('.')
        filename = '.'.join(filename_parts[:-1] + [salt, filename_parts[-1]])

    filepath = os.path.join(get_build_log_path(), filename)

    # Append numbers if the log file already exist
    counter = 1
    while os.path.isfile(filepath):
        counter += 1
        filepath = "%s.%d" % (filepath, counter)

    return filepath


def module_classes():
    """
    Return list of module classes specified in config file.
    """
    return ConfigurationVariables()['moduleclasses']


def read_environment(env_vars, strict=False):
    """NO LONGER SUPPORTED: use read_environment from easybuild.tools.environment instead"""
    _log.nosupport("read_environment has moved to easybuild.tools.environment", '2.0')


def set_tmpdir(tmpdir=None, raise_error=False):
    """Set temporary directory to be used by tempfile and others."""
    try:
        if tmpdir is not None:
            if not os.path.exists(tmpdir):
                os.makedirs(tmpdir)
            current_tmpdir = tempfile.mkdtemp(prefix='eb-', dir=tmpdir)
        else:
            # use tempfile default parent dir
            current_tmpdir = tempfile.mkdtemp(prefix='eb-')
    except OSError, err:
        raise EasyBuildError("Failed to create temporary directory (tmpdir: %s): %s", tmpdir, err)

    _log.info("Temporary directory used in this EasyBuild run: %s" % current_tmpdir)

    for var in ['TMPDIR', 'TEMP', 'TMP']:
        env.setvar(var, current_tmpdir)

    # reset to make sure tempfile picks up new temporary directory to use
    tempfile.tempdir = None

    # test if temporary directory allows to execute files, warn if it doesn't
    try:
        fd, tmptest_file = tempfile.mkstemp()
        os.close(fd)
        os.chmod(tmptest_file, 0700)
        if not run_cmd(tmptest_file, simple=True, log_ok=False, regexp=False):
            msg = "The temporary directory (%s) does not allow to execute files. " % tempfile.gettempdir()
            msg += "This can cause problems in the build process, consider using --tmpdir."
            if raise_error:
                raise EasyBuildError(msg)
            else:
                _log.warning(msg)
        else:
            _log.debug("Temporary directory %s allows to execute files, good!" % tempfile.gettempdir())
        os.remove(tmptest_file)

    except OSError, err:
        raise EasyBuildError("Failed to test whether temporary directory allows to execute files: %s", err)

    return current_tmpdir<|MERGE_RESOLUTION|>--- conflicted
+++ resolved
@@ -79,12 +79,9 @@
 DEFAULT_REPOSITORY = 'FileRepository'
 DEFAULT_STRICT = run.WARN
 
-<<<<<<< HEAD
 KNOWN_TEST_REPOS = ['framework', 'easyblocks', 'easyconfigs']
 DEFAULT_TEST_REPO = KNOWN_TEST_REPOS[0]
 
-=======
->>>>>>> 3cca774d
 
 # utility function for obtaining default paths
 def mk_full_default_path(name, prefix=DEFAULT_PREFIX):
