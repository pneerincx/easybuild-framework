# #
# Copyright 2009-2015 Ghent University
#
# This file is part of EasyBuild,
# originally created by the HPC team of Ghent University (http://ugent.be/hpc/en),
# with support of Ghent University (http://ugent.be/hpc),
# the Flemish Supercomputer Centre (VSC) (https://vscentrum.be/nl/en),
# the Hercules foundation (http://www.herculesstichting.be/in_English)
# and the Department of Economy, Science and Innovation (EWI) (http://www.ewi-vlaanderen.be/en).
#
# http://github.com/hpcugent/easybuild
#
# EasyBuild is free software: you can redistribute it and/or modify
# it under the terms of the GNU General Public License as published by
# the Free Software Foundation v2.
#
# EasyBuild is distributed in the hope that it will be useful,
# but WITHOUT ANY WARRANTY; without even the implied warranty of
# MERCHANTABILITY or FITNESS FOR A PARTICULAR PURPOSE.  See the
# GNU General Public License for more details.
#
# You should have received a copy of the GNU General Public License
# along with EasyBuild.  If not, see <http://www.gnu.org/licenses/>.
# #
"""
Dependency resolution functionality, a.k.a. robot.

@author: Stijn De Weirdt (Ghent University)
@author: Dries Verdegem (Ghent University)
@author: Kenneth Hoste (Ghent University)
@author: Pieter De Baets (Ghent University)
@author: Jens Timmerman (Ghent University)
@author: Toon Willems (Ghent University)
@author: Ward Poelmans (Ghent University)
"""
import os
from easybuild import toolchains
from vsc.utils import fancylogger
from vsc.utils.missing import nub

from easybuild.framework.easyconfig.easyconfig import ActiveMNS, process_easyconfig, robot_find_easyconfig
from easybuild.framework.easyconfig.tools import find_resolved_modules, skip_available
from easybuild.tools.build_log import EasyBuildError
from easybuild.tools.config import build_option
from easybuild.tools.filetools import det_common_path_prefix, search_file
from easybuild.tools.module_naming_scheme.easybuild_mns import EasyBuildMNS
from easybuild.tools.module_naming_scheme.utilities import det_full_ec_version
from easybuild.tools.modules import modules_tool
from easybuild.tools.toolchain.utilities import search_toolchain
from easybuild.tools.toolchain import DUMMY_TOOLCHAIN_NAME


_log = fancylogger.getLogger('tools.robot', fname=False)

def det_robot_path(robot_paths_option, tweaked_ecs_path, pr_path, auto_robot=False):
    """Determine robot path."""
    robot_path = robot_paths_option[:]
    _log.info("Using robot path(s): %s" % robot_path)

    # paths to tweaked easyconfigs or easyconfigs downloaded from a PR have priority
    if tweaked_ecs_path is not None:
        robot_path.insert(0, tweaked_ecs_path)
        _log.info("Prepended list of robot search paths with %s: %s" % (tweaked_ecs_path, robot_path))
    if pr_path is not None:
        robot_path.insert(0, pr_path)
        _log.info("Prepended list of robot search paths with %s: %s" % (pr_path, robot_path))

    return robot_path


def dry_run(easyconfigs, short=False):
    """
    Compose dry run overview for supplied easyconfigs ([ ] for unavailable, [x] for available, [F] for forced)
    @param easyconfigs: list of parsed easyconfigs (EasyConfig instances)
    @param short: use short format for overview: use a variable for common prefixes
    """
    lines = []
    if build_option('robot_path') is None:
        lines.append("Dry run: printing build status of easyconfigs")
        all_specs = easyconfigs
    else:
        lines.append("Dry run: printing build status of easyconfigs and dependencies")
        all_specs = minimally_resolve_dependencies(easyconfigs, retain_all_deps=True)

    unbuilt_specs = skip_available(all_specs)
    dry_run_fmt = " * [%1s] %s (module: %s)"  # markdown compatible (list of items with checkboxes in front)

    listed_ec_paths = [spec['spec'] for spec in easyconfigs]

    var_name = 'CFGS'
    common_prefix = det_common_path_prefix([spec['spec'] for spec in all_specs])
    # only allow short if common prefix is long enough
    short = short and common_prefix is not None and len(common_prefix) > len(var_name) * 2
    for spec in all_specs:
        if spec in unbuilt_specs:
            ans = ' '
        elif build_option('force') and spec['spec'] in listed_ec_paths:
            ans = 'F'
        else:
            ans = 'x'

        if spec['ec'].short_mod_name != spec['ec'].full_mod_name:
            mod = "%s | %s" % (spec['ec'].mod_subdir, spec['ec'].short_mod_name)
        else:
            mod = spec['ec'].full_mod_name

        if short:
            item = os.path.join('$%s' % var_name, spec['spec'][len(common_prefix) + 1:])
        else:
            item = spec['spec']
        lines.append(dry_run_fmt % (ans, item, mod))

    if short:
        # insert after 'Dry run:' message
        lines.insert(1, "%s=%s" % (var_name, common_prefix))
    return '\n'.join(lines)

def replace_toolchain_with_hierarchy(item_specs, parent, retain_all_deps, use_any_existing_modules, subtoolchains):
    """
    Work through the list to determine and replace toolchains with minimal possible value (respecting arguments)
    @param item_specs: list of easyconfigs
    @param parent: the name of the parent software in the list
    @param retain_all_deps: boolean indicating whether all dependencies must be retained, regardless of availability
    @param use_any_existing_modules: if you find an existing module for any TC, don't replace it
    """
    # Collect available modules
    if retain_all_deps:
        # assume that no modules are available when forced, to retain all dependencies
        avail_modules = []
        _log.info("Forcing all dependencies to be retained.")
    else:
        # Get a list of all available modules (format: [(name, installversion), ...])
        avail_modules = modules_tool().available()
        if len(avail_modules) == 0:
            _log.warning("No installed modules. Your MODULEPATH is probably incomplete: %s" % os.getenv('MODULEPATH'))

    # Let's grab the toolchain of the parent
    toolchains = [ec['ec']['toolchain'] for ec in item_specs if ec['ec']['name'] == parent]
    # Populate the other toolchain possibilities
    current = toolchains[0]['name']
    while True:
        # Get the next subtoolchain
        if subtoolchains[current]:
            # See if we have the corresponding easyconfig in our list so we can get the version
            toolchain_easyconfigs = [ec for ec in item_specs if ec['ec']['name'] == subtoolchains[current]]
            if len(toolchain_easyconfigs) == 1:
                toolchains += [{'name': toolchain_easyconfigs[0]['ec']['name'],
                                'version': det_full_ec_version(toolchain_easyconfigs[0]['ec'])}]
            elif len(toolchain_easyconfigs) == 0:
                _log.info("Your toolchain hierarchy is not fully populated!")
                _log.info("No version found for subtoolchain %s of %s with parent software %s"
                          % (subtoolchains[current], current, parent))
            else:
                _log_error("Multiple easyconfigs found in list for toolchain %s", subtoolchains[current])
            current = subtoolchains[current]
        else:
            break
    _log.info("Found toolchain hierarchy %s", toolchains)

    # For each element in the list check the toolchain, if it sits in the hierarchy (and is not at the bottom or
    # 'dummy') search for a replacement.
    resolved_easyconfigs =[]
    for ec in item_specs:
        # First go down the list looking for an existing module, removing the list item if we find one
        cand_dep = ec
        resolved = False
        # Check that the toolchain of the item is already in the hierarchy, if not, do nothing
        if not cand_dep['ec']['toolchain'] in toolchains:
            _log.info("Toolchain of %s does not match parent" %cand_dep)
            resolved_easyconfigs.append(cand_dep['ec'])
            resolved = True

        if not resolved and (use_any_existing_modules and not retain_all_deps):
            for tc in reversed(toolchains):
                cand_dep['ec']['toolchain'] = tc
                if ActiveMNS().det_full_module_name(cand_dep) in avail_modules:
                    resolved_easyconfigs.append(cand_dep['ec'])
                    resolved = True
                    break
        # Look for any matching easyconfig starting from the bottom
        if not resolved:
            for tc in toolchains:
                cand_dep['ec']['toolchain'] = tc
                eb_file = robot_find_easyconfig(cand_dep['ec']['name'], det_full_ec_version(cand_dep['ec']))
                if eb_file is not None:
                    _log.info("Robot: resolving dependency %s with %s" % (cand_dep, eb_file))
                    # build specs should not be passed down to resolved dependencies,
                    # to avoid that e.g. --try-toolchain trickles down into the used toolchain itself
                    hidden = cand_dep.get('hidden', False)
                    parsed_ec = process_easyconfig(eb_file, parse_only=True, hidden=hidden)
                    if len(parsed_ec) > 1:
                        self.log.warning(
                            "More than one parsed easyconfig obtained from %s, only retaining first" % eb_file
                        )
                        self.log.debug("Full list of parsed easyconfigs: %s" % parsed_ec)
                    resolved_easyconfigs.append(parsed_ec[0]['ec'])
                    resolved = True
                    break
        if not resolved:
            raise EasyBuildError(
                "Failed to find any easyconfig file for '%s' when determining minimal toolchain for: %s",
                ec['name'], ec
            )
    # Check each piece of software in the initial list appears in the final list
    initial_names = [ec['ec']['name'] for ec in item_specs]
    final_names = [ec['name'] for ec in resolved_easyconfigs]
    if not set(initial_names) == set(final_names):
        _log.error('Not all software in initial list appears in final list:%s :: %s' %initial_names %final_names)

    # Update dependencies within the final list so that all toolchains correspond correctly
    for dep_ec in resolved_easyconfigs:
        # Search through all other easyconfigs for matching dependencies
        for ec in resolved_easyconfigs:
            for dependency in ec['dependencies']:
                if dependency['name'] == dep_ec['name']:
                    # Update toolchain
                    dependency['toolchain'] = dep_ec['toolchain']
                    if dependency['toolchain']['name'] == DUMMY_TOOLCHAIN_NAME:
                        dependency['toolchain']['dummy'] = True
                    # Update module name
                    dependency['short_mod_name'] = ActiveMNS().det_short_module_name(dependency)
                    dependency['full_mod_name'] = ActiveMNS().det_full_module_name(dependency)
    return resolved_easyconfigs

def minimally_resolve_dependencies(unprocessed, retain_all_deps=False, use_any_existing_modules=False):
    """
    Work through the list of easyconfigs to determine an optimal order with minimal dependency resolution
    @param unprocessed: list of easyconfigs
    @param retain_all_deps: boolean indicating whether all dependencies must be retained, regardless of availability
    """
    if build_option('robot_path') is None:
        _log.info("No robot path : not (minimally) resolving dependencies")
        return resolve_dependencies(unprocessed, retain_all_deps=retain_all_deps)
    else:
        _, all_tc_classes = search_toolchain('')
        subtoolchains = dict((tc_class.NAME, getattr(tc_class, 'SUBTOOLCHAIN', None)) for tc_class in all_tc_classes)
        print [(key, val) for (key, val) in subtoolchains.items() if key in ['intel-para', 'ipsmpi', 'iccifort', 'impich']]

        # Look over all elements of the list individually
        minimal_list = []
        for ec in unprocessed:
            item_specs = resolve_dependencies([ec], retain_all_deps=True)

            # Now we have a complete list of the dependencies, let's do a
            # search/replace for the toolchain, removing existing elements from the list according to retain_all_deps
            item_specs = replace_toolchain_with_hierarchy(
                item_specs, parent=ec['ec']['name'],
                retain_all_deps=retain_all_deps,
                use_any_existing_modules=use_any_existing_modules,
                subtoolchains=subtoolchains
            )
            # There should be no duplicate software in the final list, spit the dummy if there is (unless they are
            # fully consistent versions)
            item_specs = nub(item_specs)
            for idx, check in enumerate(item_specs):
                if len([x for x in item_specs[idx:] if x['name'] == check['name']]) > 1:
                    _log.error("Conflicting dependency versions for %s easyconfig: %s", ec['name'], check['name'])
<<<<<<< HEAD

            minimal_list.extend(item_specs)

=======
            minimal_list.extend(item_specs)
>>>>>>> 2c8f0e13
        # Finally, we pass our minimal list back through resolve_dependencies again to clean up the ordering
        minimal_list = nub(minimal_list) # Unique items only
        return resolve_dependencies(minimal_list, retain_all_deps=retain_all_deps)

def resolve_dependencies(unprocessed, retain_all_deps=False):
    """
    Work through the list of easyconfigs to determine an optimal order
    @param unprocessed: list of easyconfigs
    @param retain_all_deps: boolean indicating whether all dependencies must be retained, regardless of availability;
                            retain all deps when True, check matching build option when False
    """

    robot = build_option('robot_path')
    # retain all dependencies if specified by either the resp. build option or the dedicated named argument
    retain_all_deps = build_option('retain_all_deps') or retain_all_deps

    if retain_all_deps:
        # assume that no modules are available when forced, to retain all dependencies
        avail_modules = []
        _log.info("Forcing all dependencies to be retained.")
    else:
        # Get a list of all available modules (format: [(name, installversion), ...])
        avail_modules = modules_tool().available()

        if len(avail_modules) == 0:
            _log.warning("No installed modules. Your MODULEPATH is probably incomplete: %s" % os.getenv('MODULEPATH'))

    ordered_ecs = []
    # all available modules can be used for resolving dependencies except those that will be installed
    being_installed = [p['full_mod_name'] for p in unprocessed]
    avail_modules = [m for m in avail_modules if not m in being_installed]

    _log.debug('unprocessed before resolving deps: %s' % unprocessed)

    # resolve all dependencies, put a safeguard in place to avoid an infinite loop (shouldn't occur though)
    irresolvable = []
    loopcnt = 0
    maxloopcnt = 10000
    while unprocessed:
        # make sure this stops, we really don't want to get stuck in an infinite loop
        loopcnt += 1
        if loopcnt > maxloopcnt:
            raise EasyBuildError("Maximum loop cnt %s reached, so quitting (unprocessed: %s, irresolvable: %s)",
                                 maxloopcnt, unprocessed, irresolvable)

        # first try resolving dependencies without using external dependencies
        last_processed_count = -1
        while len(avail_modules) > last_processed_count:
            last_processed_count = len(avail_modules)
            res = find_resolved_modules(unprocessed, avail_modules, retain_all_deps=retain_all_deps)
            more_ecs, unprocessed, avail_modules = res
            for ec in more_ecs:
                if not ec['full_mod_name'] in [x['full_mod_name'] for x in ordered_ecs]:
                    ordered_ecs.append(ec)

        # dependencies marked as external modules should be resolved via available modules at this point
        missing_external_modules = [d['full_mod_name'] for ec in unprocessed for d in ec['dependencies']
                                    if d.get('external_module', False)]
        if missing_external_modules:
            raise EasyBuildError("Missing modules for one or more dependencies marked as external modules: %s",
                                 missing_external_modules)

        # robot: look for existing dependencies, add them
        if robot and unprocessed:

            # rely on EasyBuild module naming scheme when resolving dependencies, since we know that will
            # generate sensible module names that include the necessary information for the resolution to work
            # (name, version, toolchain, versionsuffix)
            being_installed = [EasyBuildMNS().det_full_module_name(p['ec']) for p in unprocessed]

            additional = []
            for entry in unprocessed:
                # do not choose an entry that is being installed in the current run
                # if they depend, you probably want to rebuild them using the new dependency
                deps = entry['dependencies']
                candidates = [d for d in deps if not EasyBuildMNS().det_full_module_name(d) in being_installed]
                if candidates:
                    cand_dep = candidates[0]
                    # find easyconfig, might not find any
                    _log.debug("Looking for easyconfig for %s" % str(cand_dep))
                    # note: robot_find_easyconfig may return None
                    path = robot_find_easyconfig(cand_dep['name'], det_full_ec_version(cand_dep))

                    if path is None:
                        # no easyconfig found for dependency, add to list of irresolvable dependencies
                        if cand_dep not in irresolvable:
                            _log.debug("Irresolvable dependency found: %s" % cand_dep)
                            irresolvable.append(cand_dep)
                        # remove irresolvable dependency from list of dependencies so we can continue
                        entry['dependencies'].remove(cand_dep)
                    else:
                        _log.info("Robot: resolving dependency %s with %s" % (cand_dep, path))
                        # build specs should not be passed down to resolved dependencies,
                        # to avoid that e.g. --try-toolchain trickles down into the used toolchain itself
                        hidden = cand_dep.get('hidden', False)
                        processed_ecs = process_easyconfig(path, validate=not retain_all_deps, hidden=hidden)

                        # ensure that selected easyconfig provides required dependency
                        mods = [spec['ec'].full_mod_name for spec in processed_ecs]
                        dep_mod_name = ActiveMNS().det_full_module_name(cand_dep)
                        if not dep_mod_name in mods:
                            raise EasyBuildError("easyconfig file %s does not contain module %s (mods: %s)",
                                                 path, dep_mod_name, mods)

                        for ec in processed_ecs:
                            if not ec in unprocessed + additional:
                                additional.append(ec)
                                _log.debug("Added %s as dependency of %s" % (ec, entry))
                else:
                    mod_name = EasyBuildMNS().det_full_module_name(entry['ec'])
                    _log.debug("No more candidate dependencies to resolve for %s" % mod_name)

            # add additional (new) easyconfigs to list of stuff to process
            unprocessed.extend(additional)
            _log.debug("Unprocessed dependencies: %s", unprocessed)

        elif not robot:
            # no use in continuing if robot is not enabled, dependencies won't be resolved anyway
            irresolvable = [dep for x in unprocessed for dep in x['dependencies']]
            break

    if irresolvable:
        _log.warning("Irresolvable dependencies (details): %s" % irresolvable)
        irresolvable_mods_eb = [EasyBuildMNS().det_full_module_name(dep) for dep in irresolvable]
        _log.warning("Irresolvable dependencies (EasyBuild module names): %s" % ', '.join(irresolvable_mods_eb))
        irresolvable_mods = [ActiveMNS().det_full_module_name(dep) for dep in irresolvable]
        raise EasyBuildError("Irresolvable dependencies encountered: %s", ', '.join(irresolvable_mods))

    _log.info("Dependency resolution complete, building as follows: %s" % ordered_ecs)
    return ordered_ecs


def search_easyconfigs(query, short=False):
    """Search for easyconfigs, if a query is provided."""
    robot_path = build_option('robot_path')
    if robot_path:
        search_path = robot_path
    else:
        search_path = [os.getcwd()]
    ignore_dirs = build_option('ignore_dirs')
    silent = build_option('silent')
    search_file(search_path, query, short=short, ignore_dirs=ignore_dirs, silent=silent)<|MERGE_RESOLUTION|>--- conflicted
+++ resolved
@@ -255,13 +255,9 @@
             for idx, check in enumerate(item_specs):
                 if len([x for x in item_specs[idx:] if x['name'] == check['name']]) > 1:
                     _log.error("Conflicting dependency versions for %s easyconfig: %s", ec['name'], check['name'])
-<<<<<<< HEAD
 
             minimal_list.extend(item_specs)
 
-=======
-            minimal_list.extend(item_specs)
->>>>>>> 2c8f0e13
         # Finally, we pass our minimal list back through resolve_dependencies again to clean up the ordering
         minimal_list = nub(minimal_list) # Unique items only
         return resolve_dependencies(minimal_list, retain_all_deps=retain_all_deps)
