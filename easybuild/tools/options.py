--- conflicted
+++ resolved
@@ -305,15 +305,11 @@
             fancylogger.logToFile(self.options.unittest_file)
 
         if any([self.options.avail_easyconfig_params, self.options.avail_easyconfig_templates,
-<<<<<<< HEAD
+                self.options.list_easyblocks, self.options.list_toolchains,
                 self.options.avail_easyconfig_constants, self.options.avail_easyconfig_licenses,
-                self.options.list_easyblocks, self.options.list_toolchains]):
-            build_easyconfig_constants_dict()  # runs the easyconfig constants sanity check
-=======
-                self.options.list_easyblocks, self.options.list_toolchains,
                 self.options.avail_repositories, self.options.show_default_moduleclasses,
                 ]):
->>>>>>> bf75dbf0
+            build_easyconfig_constants_dict()  # runs the easyconfig constants sanity check
             self._postprocess_list_avail()
 
         self._postprocess_config()
