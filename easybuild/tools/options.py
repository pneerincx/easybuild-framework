##
# Copyright 2009-2015 Ghent University
#
# This file is part of EasyBuild,
# originally created by the HPC team of Ghent University (http://ugent.be/hpc/en),
# with support of Ghent University (http://ugent.be/hpc),
# the Flemish Supercomputer Centre (VSC) (https://vscentrum.be/nl/en),
# the Hercules foundation (http://www.herculesstichting.be/in_English)
# and the Department of Economy, Science and Innovation (EWI) (http://www.ewi-vlaanderen.be/en).
#
# http://github.com/hpcugent/easybuild
#
# EasyBuild is free software: you can redistribute it and/or modify
# it under the terms of the GNU General Public License as published by
# the Free Software Foundation v2.
#
# EasyBuild is distributed in the hope that it will be useful,
# but WITHOUT ANY WARRANTY; without even the implied warranty of
# MERCHANTABILITY or FITNESS FOR A PARTICULAR PURPOSE.  See the
# GNU General Public License for more details.
#
# You should have received a copy of the GNU General Public License
# along with EasyBuild.  If not, see <http://www.gnu.org/licenses/>.
##
"""
Command line options for eb

@author: Stijn De Weirdt (Ghent University)
@author: Dries Verdegem (Ghent University)
@author: Kenneth Hoste (Ghent University)
@author: Pieter De Baets (Ghent University)
@author: Jens Timmerman (Ghent University)
@author: Toon Willems (Ghent University)
@author: Ward Poelmans (Ghent University)
"""
import glob
import os
import re
import sys
from distutils.version import LooseVersion
from vsc.utils.missing import nub

from easybuild.framework.easyblock import EasyBlock
from easybuild.framework.easyconfig import EASYCONFIGS_PKG_SUBDIR
from easybuild.framework.easyconfig.constants import constant_documentation
from easybuild.framework.easyconfig.format.pyheaderconfigobj import build_easyconfig_constants_dict
from easybuild.framework.easyconfig.licenses import license_documentation
from easybuild.framework.easyconfig.templates import template_documentation
from easybuild.framework.easyconfig.tools import get_paths_for
from easybuild.framework.extension import Extension
from easybuild.tools import build_log, config, run  # @UnusedImport make sure config is always initialized!
from easybuild.tools.config import DEFAULT_LOGFILE_FORMAT, DEFAULT_MNS, DEFAULT_MODULES_TOOL, DEFAULT_MODULECLASSES
from easybuild.tools.config import DEFAULT_PATH_SUBDIRS, DEFAULT_PREFIX, DEFAULT_REPOSITORY
from easybuild.tools.config import get_pretend_installpath
from easybuild.tools.config import mk_full_default_path
from easybuild.tools.docs import FORMAT_RST, FORMAT_TXT, avail_easyconfig_params
from easybuild.tools.github import HAVE_GITHUB_API, HAVE_KEYRING, fetch_github_token
from easybuild.tools.modules import avail_modules_tools
from easybuild.tools.module_naming_scheme import GENERAL_CLASS
from easybuild.tools.module_naming_scheme.utilities import avail_module_naming_schemes
from easybuild.tools.ordereddict import OrderedDict
from easybuild.tools.toolchain.utilities import search_toolchain
from easybuild.tools.repository.repository import avail_repositories
from easybuild.tools.version import this_is_easybuild
from vsc.utils import fancylogger
from vsc.utils.generaloption import GeneralOption


CONFIG_ENV_VAR_PREFIX = 'EASYBUILD'

XDG_CONFIG_HOME = os.environ.get('XDG_CONFIG_HOME', os.path.join(os.path.expanduser('~'), ".config"))
XDG_CONFIG_DIRS = os.environ.get('XDG_CONFIG_DIRS', '/etc').split(os.pathsep)
DEFAULT_SYS_CFGFILES = [f for d in XDG_CONFIG_DIRS for f in sorted(glob.glob(os.path.join(d, 'easybuild.d', '*.cfg')))]
DEFAULT_USER_CFGFILE = os.path.join(XDG_CONFIG_HOME, 'easybuild', 'config.cfg')


class EasyBuildOptions(GeneralOption):
    """Easybuild generaloption class"""
    VERSION = this_is_easybuild()

    DEFAULT_LOGLEVEL = 'INFO'
    DEFAULT_CONFIGFILES = DEFAULT_SYS_CFGFILES + [DEFAULT_USER_CFGFILE]

    ALLOPTSMANDATORY = False  # allow more than one argument

    def __init__(self, *args, **kwargs):
        """Constructor."""

        self.default_robot_paths = get_paths_for(subdir=EASYCONFIGS_PKG_SUBDIR, robot_path=None) or []

        # set up constants to seed into config files parser, by section
        self.go_cfg_constants = {
            self.DEFAULTSECT: {
                'DEFAULT_ROBOT_PATHS': (os.pathsep.join(self.default_robot_paths),
                                        "List of default robot paths ('%s'-separated)" % os.pathsep),
            }
        }

        # update or define go_configfiles_initenv in named arguments to pass to parent constructor
        go_cfg_initenv = kwargs.setdefault('go_configfiles_initenv', {})
        for section, constants in self.go_cfg_constants.items():
            constants = dict([(name, value) for (name, (value, _)) in constants.items()])
            go_cfg_initenv.setdefault(section, {}).update(constants)

        super(EasyBuildOptions, self).__init__(*args, **kwargs)

    def basic_options(self):
        """basic runtime options"""
        all_stops = [x[0] for x in EasyBlock.get_steps()]
        strictness_options = [run.IGNORE, run.WARN, run.ERROR]

        descr = ("Basic options", "Basic runtime options for EasyBuild.")

        opts = OrderedDict({
            'dry-run': ("Print build overview incl. dependencies (full paths)", None, 'store_true', False),
            'dry-run-short': ("Print build overview incl. dependencies (short paths)", None, 'store_true', False, 'D'),
            'force': ("Force to rebuild software even if it's already installed (i.e. if it can be found as module)",
                      None, 'store_true', False, 'f'),
            'job': ("Submit the build as a job", None, 'store_true', False),
            'logtostdout': ("Redirect main log to stdout", None, 'store_true', False, 'l'),
            'only-blocks': ("Only build listed blocks", None, 'extend', None, 'b', {'metavar': 'BLOCKS'}),
            'robot': ("Enable dependency resolution, using easyconfigs in specified paths",
                      'pathlist', 'store_or_None', [], 'r', {'metavar': 'PATH[%sPATH]' % os.pathsep}),
            'robot-paths': ("Additional paths to consider by robot for easyconfigs (--robot paths get priority)",
                            'pathlist', 'store', self.default_robot_paths, {'metavar': 'PATH[%sPATH]' % os.pathsep}),
            'skip': ("Skip existing software (useful for installing additional packages)",
                     None, 'store_true', False, 'k'),
            'stop': ("Stop the installation after certain step", 'choice', 'store_or_None', 'source', 's', all_stops),
            'strict': ("Set strictness level", 'choice', 'store', run.WARN, strictness_options),
        })

        self.log.debug("basic_options: descr %s opts %s" % (descr, opts))
        self.add_group_parser(opts, descr)

    def software_options(self):
        # software build options
        descr = ("Software search and build options",
                 ("Specify software search and build options: EasyBuild will search for a "
                  "matching easyconfig and build it. When called with the try prefix "
                  "(i.e. --try-X ), EasyBuild will search for a matching easyconfig "
                  "and if none are found, try to generate one based on a close matching one "
                  "(NOTE: --try-X is best effort, it might produce wrong builds!)")
                 )

        opts = OrderedDict({
            'amend': (("Specify additional search and build parameters (can be used multiple times); "
                       "for example: versionprefix=foo or patches=one.patch,two.patch)"),
                      None, 'append', None, {'metavar': 'VAR=VALUE[,VALUE]'}),
            'software': ("Search and build software with given name and version",
                         None, 'extend', None, {'metavar': 'NAME,VERSION'}),
            'software-name': ("Search and build software with given name",
                              None, 'store', None, {'metavar': 'NAME'}),
            'software-version': ("Search and build software with given version",
                                 None, 'store', None, {'metavar': 'VERSION'}),
            'toolchain': ("Search and build with given toolchain (name and version)",
                          None, 'extend', None, {'metavar': 'NAME,VERSION'}),
            'toolchain-name': ("Search and build with given toolchain name",
                               None, 'store', None, {'metavar': 'NAME'}),
            'toolchain-version': ("Search and build with given toolchain version",
                                  None, 'store', None, {'metavar': 'VERSION'}),
        })

        longopts = opts.keys()
        for longopt in longopts:
            hlp = opts[longopt][0]
            hlp = "Try to %s (USE WITH CARE!)" % (hlp[0].lower() + hlp[1:])
            opts["try-%s" % longopt] = (hlp,) + opts[longopt][1:]

        # additional options that don't need a --try equivalent
        opts.update({
            'from-pr': ("Obtain easyconfigs from specified PR", int, 'store', None, {'metavar': 'PR#'}),
        })

        self.log.debug("software_options: descr %s opts %s" % (descr, opts))
        self.add_group_parser(opts, descr)

    def override_options(self):
        # override options
        descr = ("Override options", "Override default EasyBuild behavior.")

        opts = OrderedDict({
            'allow-modules-tool-mismatch': ("Allow mismatch of modules tool and definition of 'module' function",
                                            None, 'store_true', False),
            'cleanup-builddir': ("Cleanup build dir after successful installation.", None, 'store_true', True),
            'deprecated': ("Run pretending to be (future) version, to test removal of deprecated code.",
                           None, 'store', None),
            'download-timeout': ("Timeout for initiating downloads (in seconds)", None, 'store', None),
            'easyblock': ("easyblock to use for processing the spec file or dumping the options",
                          None, 'store', None, 'e', {'metavar': 'CLASS'}),
            'experimental': ("Allow experimental code (with behaviour that can be changed/removed at any given time).",
                             None, 'store_true', False),
            'group': ("Group to be used for software installations (only verified, not set)", None, 'store', None),
            'hidden': ("Install 'hidden' module file(s) by prefixing their name with '.'", None, 'store_true', False),
            'ignore-osdeps': ("Ignore any listed OS dependencies", None, 'store_true', False),
            'filter-deps': ("Comma separated list of dependencies that you DON'T want to install with EasyBuild, "
                            "because equivalent OS packages are installed. (e.g. --filter-deps=zlib,ncurses)",
                            str, 'extend', None),
            'oldstyleconfig':   ("Look for and use the oldstyle configuration file.",
                                 None, 'store_true', True),
<<<<<<< HEAD
            'only-module': ("Only (re)generate module file", None, 'store_true', False),
=======
            'optarch': ("Set architecture optimization, overriding native architecture optimizations",
                        None, 'store', None),
>>>>>>> 103a7300
            'pretend': (("Does the build/installation in a test directory located in $HOME/easybuildinstall"),
                        None, 'store_true', False, 'p'),
            'set-gid-bit': ("Set group ID bit on newly created directories", None, 'store_true', False),
            'sticky-bit': ("Set sticky bit on newly created directories", None, 'store_true', False),
            'skip-test-cases': ("Skip running test cases", None, 'store_true', False, 't'),
            'umask': ("umask to use (e.g. '022'); non-user write permissions on install directories are removed",
                      None, 'store', None),
            'update-modules-tool-cache': ("Update modules tool cache file(s) after generating module file",
                                          None, 'store_true', False),
        })

        self.log.debug("override_options: descr %s opts %s" % (descr, opts))
        self.add_group_parser(opts, descr)

    def config_options(self):
        # config options
        descr = ("Configuration options", "Configure EasyBuild behavior.")

        opts = OrderedDict({
            'avail-module-naming-schemes': ("Show all supported module naming schemes",
                                            None, 'store_true', False,),
            'avail-modules-tools': ("Show all supported module tools",
                                    None, "store_true", False,),
            'avail-repositories': ("Show all repository types (incl. non-usable)",
                                   None, "store_true", False,),
            'buildpath': ("Temporary build path", None, 'store', mk_full_default_path('buildpath')),
            'ignore-dirs': ("Directory names to ignore when searching for files/dirs",
                            'strlist', 'store', ['.git', '.svn']),
            'installpath': ("Install path for software and modules",
                            None, 'store', mk_full_default_path('installpath')),
            # purposely take a copy for the default logfile format
            'logfile-format': ("Directory name and format of the log file",
                               'strtuple', 'store', DEFAULT_LOGFILE_FORMAT[:], {'metavar': 'DIR,FORMAT'}),
            'module-naming-scheme': ("Module naming scheme",
                                     'choice', 'store', DEFAULT_MNS, sorted(avail_module_naming_schemes().keys())),
            'moduleclasses': (("Extend supported module classes "
                               "(For more info on the default classes, use --show-default-moduleclasses)"),
                              None, 'extend', [x[0] for x in DEFAULT_MODULECLASSES]),
            'modules-footer': ("Path to file containing footer to be added to all generated module files",
                               None, 'store_or_None', None, {'metavar': "PATH"}),
            'modules-tool': ("Modules tool to use",
                             'choice', 'store', DEFAULT_MODULES_TOOL, sorted(avail_modules_tools().keys())),
            'prefix': (("Change prefix for buildpath, installpath, sourcepath and repositorypath "
                        "(used prefix for defaults %s)" % DEFAULT_PREFIX),
                       None, 'store', None),
            'recursive-module-unload': ("Enable generating of modules that unload recursively.",
                                        None, 'store_true', False),
            'repository': ("Repository type, using repositorypath",
                           'choice', 'store', DEFAULT_REPOSITORY, sorted(avail_repositories().keys())),
            'repositorypath': (("Repository path, used by repository "
                                "(is passed as list of arguments to create the repository instance). "
                                "For more info, use --avail-repositories."),
                               'strlist', 'store',
                               [mk_full_default_path('repositorypath')]),
            'show-default-moduleclasses': ("Show default module classes with description",
                                           None, 'store_true', False),
            'sourcepath': ("Path(s) to where sources should be downloaded (string, colon-separated)",
                           None, 'store', mk_full_default_path('sourcepath')),
            'subdir-modules': ("Installpath subdir for modules", None, 'store', DEFAULT_PATH_SUBDIRS['subdir_modules']),
            'subdir-software': ("Installpath subdir for software",
                                None, 'store', DEFAULT_PATH_SUBDIRS['subdir_software']),
            'suffix-modules-path': ("Suffix for module files install path", None, 'store', GENERAL_CLASS),
            # this one is sort of an exception, it's something jobscripts can set,
            # has no real meaning for regular eb usage
            'testoutput': ("Path to where a job should place the output (to be set within jobscript)",
                           None, 'store', None),
            'tmp-logdir': ("Log directory where temporary log files are stored", None, 'store', None),
            'tmpdir': ('Directory to use for temporary storage', None, 'store', None),
        })

        self.log.debug("config_options: descr %s opts %s" % (descr, opts))
        self.add_group_parser(opts, descr)

    def informative_options(self):
        # informative options
        descr = ("Informative options", "Obtain information about EasyBuild.")

        opts = OrderedDict({
            'avail-cfgfile-constants': ("Show all constants that can be used in configuration files",
                                        None, 'store_true', False),
            'avail-easyconfig-constants': ("Show all constants that can be used in easyconfigs",
                                           None, 'store_true', False),
            'avail-easyconfig-licenses': ("Show all license constants that can be used in easyconfigs",
                                          None, 'store_true', False),
            'avail-easyconfig-params': (("Show all easyconfig parameters (include "
                                         "easyblock-specific ones by using -e)"),
                                        'choice', 'store_or_None', FORMAT_TXT, [FORMAT_RST, FORMAT_TXT], 'a'),
            'avail-easyconfig-templates': (("Show all template names and template constants "
                                            "that can be used in easyconfigs"),
                                           None, 'store_true', False),
            'dep-graph': ("Create dependency graph",
                          None, "store", None, {'metavar': 'depgraph.<ext>'}),
            'list-easyblocks': ("Show list of available easyblocks",
                                'choice', 'store_or_None', 'simple', ['simple', 'detailed']),
            'list-toolchains': ("Show list of known toolchains",
                                None, 'store_true', False),
            'search': ("Search for easyconfig files in the robot directory, print full paths",
                       None, 'store', None, {'metavar': 'STR'}),
            'search-short': ("Search for easyconfig files in the robot directory, print short paths",
                             None, 'store', None, 'S', {'metavar': 'STR'}),
        })

        self.log.debug("informative_options: descr %s opts %s" % (descr, opts))
        self.add_group_parser(opts, descr)

    def regtest_options(self):
        # regression test options
        descr = ("Regression test options", "Run and control an EasyBuild regression test.")

        opts = OrderedDict({
            'aggregate-regtest': ("Collect all the xmls inside the given directory and generate a single file",
                                  None, 'store', None, {'metavar': 'DIR'}),
            'dump-test-report': ("Dump test report to specified path", None, 'store_or_None', 'test_report.md'),
            'github-user': ("GitHub username", None, 'store', None),
            'regtest': ("Enable regression test mode",
                        None, 'store_true', False),
            'regtest-output-dir': ("Set output directory for test-run",
                                   None, 'store', None, {'metavar': 'DIR'}),
            'sequential': ("Specify this option if you want to prevent parallel build",
                           None, 'store_true', False),
            'upload-test-report': ("Upload full test report as a gist on GitHub", None, 'store_true', False),
            'test-report-env-filter': ("Regex used to filter out variables in environment dump of test report",
                                       None, 'regex', None),
        })

        self.log.debug("regtest_options: descr %s opts %s" % (descr, opts))
        self.add_group_parser(opts, descr)

    def easyconfig_options(self):
        # easyconfig options (to be passed to easyconfig instance)
        descr = ("Options for Easyconfigs", "Options to be passed to all Easyconfig.")

        opts = None
        self.log.debug("easyconfig_options: descr %s opts %s" % (descr, opts))
        self.add_group_parser(opts, descr, prefix='easyconfig')

    def easyblock_options(self):
        # easyblock options (to be passed to easyblock instance)
        descr = ("Options for Easyblocks", "Options to be passed to all Easyblocks.")

        opts = None
        self.log.debug("easyblock_options: descr %s opts %s" % (descr, opts))
        self.add_group_parser(opts, descr, prefix='easyblock')

    def unittest_options(self):
        # unittest options
        descr = ("Unittest options", "Options dedicated to unittesting (experts only).")

        opts = OrderedDict({
            'file': ("Log to this file in unittest mode", None, 'store', None),
        })

        self.log.debug("unittest_options: descr %s opts %s" % (descr, opts))
        self.add_group_parser(opts, descr, prefix='unittest')

    def validate(self):
        """Additional validation of options"""
        error_cnt = 0

        for opt in ['software', 'try-software', 'toolchain', 'try-toolchain']:
            val = getattr(self.options, opt.replace('-', '_'))
            if val and len(val) != 2:
                self.log.warning('--%s requires NAME,VERSION (given %s)' % (opt, ','.join(val)))
                error_cnt += 1

        if self.options.umask:
            umask_regex = re.compile('^[0-7]{3}$')
            if not umask_regex.match(self.options.umask):
                self.log.warning("--umask value should be 3 digits (0-7) (regex pattern '%s')" % umask_regex.pattern)
                error_cnt += 1

        if error_cnt > 0:
            self.log.error("Found %s problems validating the options, treating warnings above as fatal." % error_cnt)

    def postprocess(self):
        """Do some postprocessing, in particular print stuff"""
        build_log.EXPERIMENTAL = self.options.experimental
        config.SUPPORT_OLDSTYLE = self.options.oldstyleconfig

        # set strictness of run module
        if self.options.strict:
            run.strictness = self.options.strict

        # override current version of EasyBuild with version specified to --deprecated
        if self.options.deprecated:
            build_log.CURRENT_VERSION = LooseVersion(self.options.deprecated)

        # log to specified value of --unittest-file
        if self.options.unittest_file:
            fancylogger.logToFile(self.options.unittest_file)

        # prepare for --list/--avail
        if any([self.options.avail_easyconfig_params, self.options.avail_easyconfig_templates,
                self.options.list_easyblocks, self.options.list_toolchains, self.options.avail_cfgfile_constants,
                self.options.avail_easyconfig_constants, self.options.avail_easyconfig_licenses,
                self.options.avail_repositories, self.options.show_default_moduleclasses,
                self.options.avail_modules_tools, self.options.avail_module_naming_schemes,
                ]):
            build_easyconfig_constants_dict()  # runs the easyconfig constants sanity check
            self._postprocess_list_avail()

        # fail early if required dependencies for functionality requiring using GitHub API are not available:
        if self.options.from_pr or self.options.upload_test_report:
            if not HAVE_GITHUB_API:
                self.log.error("Required support for using GitHub API is not available (see warnings).")

        # make sure a GitHub token is available when it's required
        if self.options.upload_test_report:
            if not HAVE_KEYRING:
                self.log.error("Python 'keyring' module required for obtaining GitHub token is not available.")
            if self.options.github_user is None:
                self.log.error("No GitHub user name provided, required for fetching GitHub token.")
            token = fetch_github_token(self.options.github_user)
            if token is None:
                self.log.error("Failed to obtain required GitHub token for user '%s'" % self.options.github_user)

        self._postprocess_config()

    def _postprocess_config(self):
        """Postprocessing of configuration options"""
        if self.options.prefix is not None:
            # prefix applies to all paths, and repository has to be reinitialised to take new repositorypath in account
            # in the legacy-style configuration, repository is initialised in configuration file itself
            for dest in ['installpath', 'buildpath', 'sourcepath', 'repository', 'repositorypath']:
                if not self.options._action_taken.get(dest, False):
                    if dest == 'repository':
                        setattr(self.options, dest, DEFAULT_REPOSITORY)
                    elif dest == 'repositorypath':
                        setattr(self.options, dest, [mk_full_default_path(dest, prefix=self.options.prefix)])
                    else:
                        setattr(self.options, dest, mk_full_default_path(dest, prefix=self.options.prefix))
                    # LEGACY this line is here for oldstyle config reasons
                    self.options._action_taken[dest] = True

        if self.options.pretend:
            self.options.installpath = get_pretend_installpath()

        if self.options.robot is not None:
            # paths specified to --robot have preference over --robot-paths
            # keep both values in sync if robot is enabled, which implies enabling dependency resolver
            self.options.robot_paths = self.options.robot + self.options.robot_paths
            self.options.robot = self.options.robot_paths

    def _postprocess_list_avail(self):
        """Create all the additional info that can be requested (exit at the end)"""
        msg = ''

        # dump supported configuration file constants
        if self.options.avail_cfgfile_constants:
            msg += self.avail_cfgfile_constants()

        # dump possible easyconfig params
        if self.options.avail_easyconfig_params:
            msg += avail_easyconfig_params(self.options.easyblock, self.options.avail_easyconfig_params)

        # dump easyconfig template options
        if self.options.avail_easyconfig_templates:
            msg += template_documentation()

        # dump easyconfig constant options
        if self.options.avail_easyconfig_constants:
            msg += constant_documentation()

        # dump easyconfig license options
        if self.options.avail_easyconfig_licenses:
            msg += license_documentation()

        # dump available easyblocks
        if self.options.list_easyblocks:
            msg += self.avail_easyblocks()

        # dump known toolchains
        if self.options.list_toolchains:
            msg += self.avail_toolchains()

        # dump known repository types
        if self.options.avail_repositories:
            msg += self.avail_repositories()

        # dump supported modules tools
        if self.options.avail_modules_tools:
            msg += self.avail_list('modules tools', avail_modules_tools())

        # dump supported module naming schemes
        if self.options.avail_module_naming_schemes:
            msg += self.avail_list('module naming schemes', avail_module_naming_schemes())

        # dump default moduleclasses with description
        if self.options.show_default_moduleclasses:
            msg += self.show_default_moduleclasses()

        if self.options.unittest_file:
            self.log.info(msg)
        else:
            print msg
        sys.exit(0)

    def avail_cfgfile_constants(self):
        """
        Return overview of constants supported in configuration files.
        """
        lines = [
            "Constants available (only) in configuration files:",
            "syntax: %(CONSTANT_NAME)s",
        ]
        for section in self.go_cfg_constants:
            lines.append('')
            if section != self.DEFAULTSECT:
                section_title = "only in '%s' section:" % section
                lines.append(section_title)
            for cst_name, (cst_value, cst_help) in sorted(self.go_cfg_constants[section].items()):
                lines.append("* %s: %s [value: %s]" % (cst_name, cst_help, cst_value))
        return '\n'.join(lines)

    def avail_classes_tree(self, classes, classNames, detailed, depth=0):
        """Print list of classes as a tree."""
        txt = []
        for className in classNames:
            classInfo = classes[className]
            if detailed:
                txt.append("%s|-- %s (%s)" % ("|   " * depth, className, classInfo['module']))
            else:
                txt.append("%s|-- %s" % ("|   " * depth, className))
            if 'children' in classInfo:
                txt.extend(self.avail_classes_tree(classes, classInfo['children'], detailed, depth + 1))
        return txt

    def avail_easyblocks(self):
        """Get a class tree for easyblocks."""
        detailed = self.options.list_easyblocks == "detailed"
        module_regexp = re.compile(r"^([^_].*)\.py$")

        # finish initialisation of the toolchain module (ie set the TC_CONSTANT constants)
        search_toolchain('')

        for package in ["easybuild.easyblocks", "easybuild.easyblocks.generic"]:
            __import__(package)

            # determine paths for this package
            paths = sys.modules[package].__path__

            # import all modules in these paths
            for path in paths:
                if os.path.exists(path):
                    for f in os.listdir(path):
                        res = module_regexp.match(f)
                        if res:
                            __import__("%s.%s" % (package, res.group(1)))

        def add_class(classes, cls):
            """Add a new class, and all of its subclasses."""
            children = cls.__subclasses__()
            classes.update({cls.__name__: {
                'module': cls.__module__,
                'children': [x.__name__ for x in children]
            }})
            for child in children:
                add_class(classes, child)

        roots = [EasyBlock, Extension]

        classes = {}
        for root in roots:
            add_class(classes, root)

        # Print the tree, start with the roots
        txt = []
        for root in roots:
            root = root.__name__
            if detailed:
                txt.append("%s (%s)" % (root, classes[root]['module']))
            else:
                txt.append("%s" % root)
            if 'children' in classes[root]:
                txt.extend(self.avail_classes_tree(classes, classes[root]['children'], detailed))
                txt.append("")

        return "\n".join(txt)

    def avail_toolchains(self):
        """Show list of known toolchains."""
        _, all_tcs = search_toolchain('')
        all_tcs_names = [x.NAME for x in all_tcs]
        tclist = sorted(zip(all_tcs_names, all_tcs))

        txt = ["List of known toolchains (toolchainname: module[,module...]):"]

        for (tcname, tcc) in tclist:
            tc = tcc(version='1.2.3')  # version doesn't matter here, but something needs to be there
            tc_elems = nub(sorted([e for es in tc.definition().values() for e in es]))
            txt.append("\t%s: %s" % (tcname, ', '.join(tc_elems)))

        return '\n'.join(txt)

    def avail_repositories(self):
        """Show list of known repository types."""
        repopath_defaults = mk_full_default_path('repositorypath')
        all_repos = avail_repositories(check_useable=False)
        usable_repos = avail_repositories(check_useable=True).keys()

        indent = ' ' * 2
        txt = ['All avaliable repository types']
        repos = sorted(all_repos.keys())
        for repo in repos:
            if repo in usable_repos:
                missing = ''
            else:
                missing = ' (*not usable*, something is missing (e.g. a required Python module))'
            if repo in repopath_defaults:
                default = ' (default arguments: %s)' % ', '.join(repopath_defaults[repo])
            else:
                default = ' (no default arguments)'

            txt.append("%s* %s%s%s" % (indent, repo, default, missing))
            txt.append("%s%s" % (indent * 3, all_repos[repo].DESCRIPTION))

        return "\n".join(txt)

    def avail_list(self, name, items):
        """Show list of available values passed by argument."""
        return "List of supported %s:\n\t%s" % (name, '\n\t'.join(items))

    def show_default_moduleclasses(self):
        """Show list of default moduleclasses and description."""
        txt = ["Default available moduleclasses"]
        indent = " " * 2
        maxlen = max([len(x[0]) for x in DEFAULT_MODULECLASSES]) + 1  # at least 1 space
        for name, descr in DEFAULT_MODULECLASSES:
            txt.append("%s%s:%s%s" % (indent, name, (" " * (maxlen - len(name))), descr))
        return "\n".join(txt)


def parse_options(args=None):
    """wrapper function for option parsing"""
    if os.environ.get('DEBUG_EASYBUILD_OPTIONS', '0').lower() in ('1', 'true', 'yes', 'y'):
        # very early debug, to debug the generaloption itself
        fancylogger.logToScreen(enable=True)
        fancylogger.setLogLevel('DEBUG')

    usage = "%prog [options] easyconfig [...]"
    description = ("Builds software based on easyconfig (or parse a directory).\n"
                   "Provide one or more easyconfigs or directories, use -H or --help more information.")

    eb_go = EasyBuildOptions(usage=usage, description=description, prog='eb', envvar_prefix=CONFIG_ENV_VAR_PREFIX,
                             go_args=args)
    return eb_go


def process_software_build_specs(options):
    """
    Create a dictionary with specified software build options.
    The options arguments should be a parsed option list (as delivered by parse_options(args).options)
    """

    try_to_generate = False
    build_specs = {}
    logger = fancylogger.getLogger()

    # regular options: don't try to generate easyconfig, and search
    opts_map = {
        'name': options.software_name,
        'version': options.software_version,
        'toolchain_name': options.toolchain_name,
        'toolchain_version': options.toolchain_version,
    }

    # try options: enable optional generation of easyconfig
    try_opts_map = {
        'name': options.try_software_name,
        'version': options.try_software_version,
        'toolchain_name': options.try_toolchain_name,
        'toolchain_version': options.try_toolchain_version,
    }

    # process easy options
    for (key, opt) in opts_map.items():
        if opt:
            build_specs[key] = opt
            # remove this key from the dict of try-options (overruled)
            try_opts_map.pop(key)

    for (key, opt) in try_opts_map.items():
        if opt:
            build_specs[key] = opt
            # only when a try option is set do we enable generating easyconfigs
            try_to_generate = True

    # process --(try-)software/toolchain
    for opt in ['software', 'toolchain']:
        val = getattr(options, opt)
        tryval = getattr(options, 'try_%s' % opt)
        if val or tryval:
            if val and tryval:
                logger.warning("Ignoring --try-%(opt)s, only using --%(opt)s specification" % {'opt': opt})
            elif tryval:
                try_to_generate = True
            val = val or tryval  # --try-X value is overridden by --X
            key_prefix = ''
            if opt == 'toolchain':
                key_prefix = 'toolchain_'
            build_specs.update({
                '%sname' % key_prefix: val[0],
                '%sversion' % key_prefix: val[1],
            })

    # provide both toolchain and toolchain_name/toolchain_version keys
    if 'toolchain_name' in build_specs:
        build_specs['toolchain'] = {
            'name': build_specs['toolchain_name'],
            'version': build_specs.get('toolchain_version', None),
        }

    # process --amend and --try-amend
    if options.amend or options.try_amend:

        amends = []
        if options.amend:
            amends += options.amend
            if options.try_amend:
                logger.warning("Ignoring options passed via --try-amend, only using those passed via --amend.")
        elif options.try_amend:
            amends += options.try_amend
            try_to_generate = True

        for amend_spec in amends:
            # e.g., 'foo=bar=baz' => foo = 'bar=baz'
            param = amend_spec.split('=')[0]
            value = '='.join(amend_spec.split('=')[1:])
            # support list values by splitting on ',' if its there
            # e.g., 'foo=bar,baz' => foo = ['bar', 'baz']
            if ',' in value:
                value = value.split(',')
            build_specs.update({param: value})

    return (try_to_generate, build_specs)<|MERGE_RESOLUTION|>--- conflicted
+++ resolved
@@ -197,12 +197,9 @@
                             str, 'extend', None),
             'oldstyleconfig':   ("Look for and use the oldstyle configuration file.",
                                  None, 'store_true', True),
-<<<<<<< HEAD
             'only-module': ("Only (re)generate module file", None, 'store_true', False),
-=======
             'optarch': ("Set architecture optimization, overriding native architecture optimizations",
                         None, 'store', None),
->>>>>>> 103a7300
             'pretend': (("Does the build/installation in a test directory located in $HOME/easybuildinstall"),
                         None, 'store_true', False, 'p'),
             'set-gid-bit': ("Set group ID bit on newly created directories", None, 'store_true', False),
