##
# Copyright 2009-2015 Ghent University
#
# This file is part of EasyBuild,
# originally created by the HPC team of Ghent University (http://ugent.be/hpc/en),
# with support of Ghent University (http://ugent.be/hpc),
# the Flemish Supercomputer Centre (VSC) (https://vscentrum.be/nl/en),
# the Hercules foundation (http://www.herculesstichting.be/in_English)
# and the Department of Economy, Science and Innovation (EWI) (http://www.ewi-vlaanderen.be/en).
#
# http://github.com/hpcugent/easybuild
#
# EasyBuild is free software: you can redistribute it and/or modify
# it under the terms of the GNU General Public License as published by
# the Free Software Foundation v2.
#
# EasyBuild is distributed in the hope that it will be useful,
# but WITHOUT ANY WARRANTY; without even the implied warranty of
# MERCHANTABILITY or FITNESS FOR A PARTICULAR PURPOSE.  See the
# GNU General Public License for more details.
#
# You should have received a copy of the GNU General Public License
# along with EasyBuild.  If not, see <http://www.gnu.org/licenses/>.
##
"""
Command line options for eb

@author: Stijn De Weirdt (Ghent University)
@author: Dries Verdegem (Ghent University)
@author: Kenneth Hoste (Ghent University)
@author: Pieter De Baets (Ghent University)
@author: Jens Timmerman (Ghent University)
@author: Toon Willems (Ghent University)
@author: Ward Poelmans (Ghent University)
"""
import glob
import os
import re
import sys
from distutils.version import LooseVersion
from vsc.utils.missing import nub

from easybuild.framework.easyblock import EasyBlock
from easybuild.framework.easyconfig import EASYCONFIGS_PKG_SUBDIR
from easybuild.framework.easyconfig.constants import constant_documentation
from easybuild.framework.easyconfig.format.pyheaderconfigobj import build_easyconfig_constants_dict
from easybuild.framework.easyconfig.licenses import license_documentation
from easybuild.framework.easyconfig.templates import template_documentation
from easybuild.framework.easyconfig.tools import get_paths_for
from easybuild.framework.extension import Extension
<<<<<<< HEAD
from easybuild.tools import build_log, config, run  # @UnusedImport make sure config is always initialized!
from easybuild.tools.build_log import EasyBuildError, raise_easybuilderror
=======
from easybuild.tools import build_log, config, run  # build_log should always stay there, to ensure EasyBuildLog
from easybuild.tools.build_log import EasyBuildError
>>>>>>> a09e87d2
from easybuild.tools.config import DEFAULT_LOGFILE_FORMAT, DEFAULT_MNS, DEFAULT_MODULE_SYNTAX, DEFAULT_MODULES_TOOL
from easybuild.tools.config import DEFAULT_MODULECLASSES, DEFAULT_PATH_SUBDIRS, DEFAULT_PREFIX, DEFAULT_REPOSITORY
from easybuild.tools.config import get_pretend_installpath
from easybuild.tools.config import mk_full_default_path
from easybuild.tools.docs import FORMAT_RST, FORMAT_TXT, avail_easyconfig_params
from easybuild.tools.github import HAVE_GITHUB_API, HAVE_KEYRING, fetch_github_token
from easybuild.tools.modules import avail_modules_tools
from easybuild.tools.module_generator import ModuleGeneratorLua, avail_module_generators
from easybuild.tools.module_naming_scheme import GENERAL_CLASS
from easybuild.tools.module_naming_scheme.utilities import avail_module_naming_schemes
from easybuild.tools.modules import Lmod
from easybuild.tools.ordereddict import OrderedDict
from easybuild.tools.toolchain.utilities import search_toolchain
from easybuild.tools.repository.repository import avail_repositories
from easybuild.tools.version import this_is_easybuild
from vsc.utils import fancylogger
from vsc.utils.generaloption import GeneralOption


CONFIG_ENV_VAR_PREFIX = 'EASYBUILD'

XDG_CONFIG_HOME = os.environ.get('XDG_CONFIG_HOME', os.path.join(os.path.expanduser('~'), ".config"))
XDG_CONFIG_DIRS = os.environ.get('XDG_CONFIG_DIRS', '/etc').split(os.pathsep)
DEFAULT_SYS_CFGFILES = [f for d in XDG_CONFIG_DIRS for f in sorted(glob.glob(os.path.join(d, 'easybuild.d', '*.cfg')))]
DEFAULT_USER_CFGFILE = os.path.join(XDG_CONFIG_HOME, 'easybuild', 'config.cfg')


class EasyBuildOptions(GeneralOption):
    """Easybuild generaloption class"""
    VERSION = this_is_easybuild()

    DEFAULT_LOGLEVEL = 'INFO'
    DEFAULT_CONFIGFILES = DEFAULT_SYS_CFGFILES[:]
    if os.path.exists(DEFAULT_USER_CFGFILE):
        DEFAULT_CONFIGFILES.append(DEFAULT_USER_CFGFILE)

    ALLOPTSMANDATORY = False  # allow more than one argument
    CONFIGFILES_RAISE_MISSING = True  # don't allow non-existing config files to be specified

    def __init__(self, *args, **kwargs):
        """Constructor."""

        self.default_repositorypath = [mk_full_default_path('repositorypath')]
        self.default_robot_paths = get_paths_for(subdir=EASYCONFIGS_PKG_SUBDIR, robot_path=None) or []

        # set up constants to seed into config files parser, by section
        self.go_cfg_constants = {
            self.DEFAULTSECT: {
                'DEFAULT_REPOSITORYPATH': (self.default_repositorypath[0], "Default easyconfigs repository path"),
                'DEFAULT_ROBOT_PATHS': (os.pathsep.join(self.default_robot_paths),
                                        "List of default robot paths ('%s'-separated)" % os.pathsep),
            }
        }

        # update or define go_configfiles_initenv in named arguments to pass to parent constructor
        go_cfg_initenv = kwargs.setdefault('go_configfiles_initenv', {})
        for section, constants in self.go_cfg_constants.items():
            constants = dict([(name, value) for (name, (value, _)) in constants.items()])
            go_cfg_initenv.setdefault(section, {}).update(constants)

        super(EasyBuildOptions, self).__init__(*args, **kwargs)

    def basic_options(self):
        """basic runtime options"""
        all_stops = [x[0] for x in EasyBlock.get_steps()]
        strictness_options = [run.IGNORE, run.WARN, run.ERROR]

        descr = ("Basic options", "Basic runtime options for EasyBuild.")

        opts = OrderedDict({
            'dry-run': ("Print build overview incl. dependencies (full paths)", None, 'store_true', False),
            'dry-run-short': ("Print build overview incl. dependencies (short paths)", None, 'store_true', False, 'D'),
            'force': ("Force to rebuild software even if it's already installed (i.e. if it can be found as module)",
                      None, 'store_true', False, 'f'),
            'job': ("Submit the build as a job", None, 'store_true', False),
            'logtostdout': ("Redirect main log to stdout", None, 'store_true', False, 'l'),
            'only-blocks': ("Only build listed blocks", None, 'extend', None, 'b', {'metavar': 'BLOCKS'}),
            'robot': ("Enable dependency resolution, using easyconfigs in specified paths",
                      'pathlist', 'store_or_None', [], 'r', {'metavar': 'PATH[%sPATH]' % os.pathsep}),
            'robot-paths': ("Additional paths to consider by robot for easyconfigs (--robot paths get priority)",
                            'pathlist', 'store', self.default_robot_paths, {'metavar': 'PATH[%sPATH]' % os.pathsep}),
            'skip': ("Skip existing software (useful for installing additional packages)",
                     None, 'store_true', False, 'k'),
            'stop': ("Stop the installation after certain step", 'choice', 'store_or_None', 'source', 's', all_stops),
            'strict': ("Set strictness level", 'choice', 'store', run.WARN, strictness_options),
        })

        self.log.debug("basic_options: descr %s opts %s" % (descr, opts))
        self.add_group_parser(opts, descr)

    def software_options(self):
        # software build options
        descr = ("Software search and build options",
                 ("Specify software search and build options: EasyBuild will search for a "
                  "matching easyconfig and build it. When called with the try prefix "
                  "(i.e. --try-X ), EasyBuild will search for a matching easyconfig "
                  "and if none are found, try to generate one based on a close matching one "
                  "(NOTE: --try-X is best effort, it might produce wrong builds!)")
                 )

        opts = OrderedDict({
            'amend': (("Specify additional search and build parameters (can be used multiple times); "
                       "for example: versionprefix=foo or patches=one.patch,two.patch)"),
                      None, 'append', None, {'metavar': 'VAR=VALUE[,VALUE]'}),
            'software': ("Search and build software with given name and version",
                         None, 'extend', None, {'metavar': 'NAME,VERSION'}),
            'software-name': ("Search and build software with given name",
                              None, 'store', None, {'metavar': 'NAME'}),
            'software-version': ("Search and build software with given version",
                                 None, 'store', None, {'metavar': 'VERSION'}),
            'toolchain': ("Search and build with given toolchain (name and version)",
                          None, 'extend', None, {'metavar': 'NAME,VERSION'}),
            'toolchain-name': ("Search and build with given toolchain name",
                               None, 'store', None, {'metavar': 'NAME'}),
            'toolchain-version': ("Search and build with given toolchain version",
                                  None, 'store', None, {'metavar': 'VERSION'}),
        })

        longopts = opts.keys()
        for longopt in longopts:
            hlp = opts[longopt][0]
            hlp = "Try to %s (USE WITH CARE!)" % (hlp[0].lower() + hlp[1:])
            opts["try-%s" % longopt] = (hlp,) + opts[longopt][1:]

        # additional options that don't need a --try equivalent
        opts.update({
            'from-pr': ("Obtain easyconfigs from specified PR", int, 'store', None, {'metavar': 'PR#'}),
        })

        self.log.debug("software_options: descr %s opts %s" % (descr, opts))
        self.add_group_parser(opts, descr)

    def override_options(self):
        # override options
        descr = ("Override options", "Override default EasyBuild behavior.")

        opts = OrderedDict({
            'allow-modules-tool-mismatch': ("Allow mismatch of modules tool and definition of 'module' function",
                                            None, 'store_true', False),
            'cleanup-builddir': ("Cleanup build dir after successful installation.", None, 'store_true', True),
            'deprecated': ("Run pretending to be (future) version, to test removal of deprecated code.",
                           None, 'store', None),
            'download-timeout': ("Timeout for initiating downloads (in seconds)", float, 'store', None),
            'easyblock': ("easyblock to use for processing the spec file or dumping the options",
                          None, 'store', None, 'e', {'metavar': 'CLASS'}),
            'experimental': ("Allow experimental code (with behaviour that can be changed/removed at any given time).",
                             None, 'store_true', False),
            'group': ("Group to be used for software installations (only verified, not set)", None, 'store', None),
            'hidden': ("Install 'hidden' module file(s) by prefixing their name with '.'", None, 'store_true', False),
            'ignore-osdeps': ("Ignore any listed OS dependencies", None, 'store_true', False),
            'filter-deps': ("Comma separated list of dependencies that you DON'T want to install with EasyBuild, "
                            "because equivalent OS packages are installed. (e.g. --filter-deps=zlib,ncurses)",
                            'strlist', 'extend', None),
            'hide-deps': ("Comma separated list of dependencies that you want automatically hidden, "
                          "(e.g. --hide-deps=zlib,ncurses)", 'strlist', 'extend', None),
            'oldstyleconfig':   ("Look for and use the oldstyle configuration file.",
                                 None, 'store_true', True),
            'optarch': ("Set architecture optimization, overriding native architecture optimizations",
                        None, 'store', None),
            'pretend': (("Does the build/installation in a test directory located in $HOME/easybuildinstall"),
                        None, 'store_true', False, 'p'),
            'set-gid-bit': ("Set group ID bit on newly created directories", None, 'store_true', False),
            'sticky-bit': ("Set sticky bit on newly created directories", None, 'store_true', False),
            'skip-test-cases': ("Skip running test cases", None, 'store_true', False, 't'),
            'umask': ("umask to use (e.g. '022'); non-user write permissions on install directories are removed",
                      None, 'store', None),
            'update-modules-tool-cache': ("Update modules tool cache file(s) after generating module file",
                                          None, 'store_true', False),
        })

        self.log.debug("override_options: descr %s opts %s" % (descr, opts))
        self.add_group_parser(opts, descr)

    def config_options(self):
        # config options
        descr = ("Configuration options", "Configure EasyBuild behavior.")

        opts = OrderedDict({
            'avail-module-naming-schemes': ("Show all supported module naming schemes",
                                            None, 'store_true', False,),
            'avail-modules-tools': ("Show all supported module tools",
                                    None, "store_true", False,),
            'avail-repositories': ("Show all repository types (incl. non-usable)",
                                   None, "store_true", False,),
            'buildpath': ("Temporary build path", None, 'store', mk_full_default_path('buildpath')),
            'ignore-dirs': ("Directory names to ignore when searching for files/dirs",
                            'strlist', 'store', ['.git', '.svn']),
            'installpath': ("Install path for software and modules",
                            None, 'store', mk_full_default_path('installpath')),
            'installpath-modules': ("Install path for modules (if None, combine --installpath and --subdir-modules)",
                                    None, 'store', None),
            'installpath-software': ("Install path for software (if None, combine --installpath and --subdir-software)",
                                     None, 'store', None),
            # purposely take a copy for the default logfile format
            'logfile-format': ("Directory name and format of the log file",
                               'strtuple', 'store', DEFAULT_LOGFILE_FORMAT[:], {'metavar': 'DIR,FORMAT'}),
            'module-naming-scheme': ("Module naming scheme",
                                     'choice', 'store', DEFAULT_MNS, sorted(avail_module_naming_schemes().keys())),
            'module-syntax': ("Syntax to be used for module files", 'choice', 'store', DEFAULT_MODULE_SYNTAX,
                              sorted(avail_module_generators().keys())),
            'moduleclasses': (("Extend supported module classes "
                               "(For more info on the default classes, use --show-default-moduleclasses)"),
                              None, 'extend', [x[0] for x in DEFAULT_MODULECLASSES]),
            'modules-footer': ("Path to file containing footer to be added to all generated module files",
                               None, 'store_or_None', None, {'metavar': "PATH"}),
            'modules-tool': ("Modules tool to use",
                             'choice', 'store', DEFAULT_MODULES_TOOL, sorted(avail_modules_tools().keys())),
            'prefix': (("Change prefix for buildpath, installpath, sourcepath and repositorypath "
                        "(used prefix for defaults %s)" % DEFAULT_PREFIX),
                       None, 'store', None),
            'recursive-module-unload': ("Enable generating of modules that unload recursively.",
                                        None, 'store_true', False),
            'repository': ("Repository type, using repositorypath",
                           'choice', 'store', DEFAULT_REPOSITORY, sorted(avail_repositories().keys())),
            'repositorypath': (("Repository path, used by repository "
                                "(is passed as list of arguments to create the repository instance). "
                                "For more info, use --avail-repositories."),
                               'strlist', 'store', self.default_repositorypath),
            'sourcepath': ("Path(s) to where sources should be downloaded (string, colon-separated)",
                           None, 'store', mk_full_default_path('sourcepath')),
            'subdir-modules': ("Installpath subdir for modules", None, 'store', DEFAULT_PATH_SUBDIRS['subdir_modules']),
            'subdir-software': ("Installpath subdir for software",
                                None, 'store', DEFAULT_PATH_SUBDIRS['subdir_software']),
            'suffix-modules-path': ("Suffix for module files install path", None, 'store', GENERAL_CLASS),
            # this one is sort of an exception, it's something jobscripts can set,
            # has no real meaning for regular eb usage
            'testoutput': ("Path to where a job should place the output (to be set within jobscript)",
                           None, 'store', None),
            'tmp-logdir': ("Log directory where temporary log files are stored", None, 'store', None),
            'tmpdir': ('Directory to use for temporary storage', None, 'store', None),
        })

        self.log.debug("config_options: descr %s opts %s" % (descr, opts))
        self.add_group_parser(opts, descr)

    def informative_options(self):
        # informative options
        descr = ("Informative options", "Obtain information about EasyBuild.")

        opts = OrderedDict({
            'avail-cfgfile-constants': ("Show all constants that can be used in configuration files",
                                        None, 'store_true', False),
            'avail-easyconfig-constants': ("Show all constants that can be used in easyconfigs",
                                           None, 'store_true', False),
            'avail-easyconfig-licenses': ("Show all license constants that can be used in easyconfigs",
                                          None, 'store_true', False),
            'avail-easyconfig-params': (("Show all easyconfig parameters (include "
                                         "easyblock-specific ones by using -e)"),
                                        'choice', 'store_or_None', FORMAT_TXT, [FORMAT_RST, FORMAT_TXT], 'a'),
            'avail-easyconfig-templates': (("Show all template names and template constants "
                                            "that can be used in easyconfigs"),
                                           None, 'store_true', False),
            'dep-graph': ("Create dependency graph",
                          None, "store", None, {'metavar': 'depgraph.<ext>'}),
            'list-easyblocks': ("Show list of available easyblocks",
                                'choice', 'store_or_None', 'simple', ['simple', 'detailed']),
            'list-toolchains': ("Show list of known toolchains",
                                None, 'store_true', False),
            'search': ("Search for easyconfig files in the robot directory, print full paths",
                       None, 'store', None, {'metavar': 'STR'}),
            'search-short': ("Search for easyconfig files in the robot directory, print short paths",
                             None, 'store', None, 'S', {'metavar': 'STR'}),
            'show-default-configfiles': ("Show list of default config files", None, 'store_true', False),
            'show-default-moduleclasses': ("Show default module classes with description",
                                           None, 'store_true', False),
        })

        self.log.debug("informative_options: descr %s opts %s" % (descr, opts))
        self.add_group_parser(opts, descr)

    def regtest_options(self):
        # regression test options
        descr = ("Regression test options", "Run and control an EasyBuild regression test.")

        opts = OrderedDict({
            'aggregate-regtest': ("Collect all the xmls inside the given directory and generate a single file",
                                  None, 'store', None, {'metavar': 'DIR'}),
            'dump-test-report': ("Dump test report to specified path", None, 'store_or_None', 'test_report.md'),
            'github-user': ("GitHub username", None, 'store', None),
            'regtest': ("Enable regression test mode",
                        None, 'store_true', False),
            'regtest-output-dir': ("Set output directory for test-run",
                                   None, 'store', None, {'metavar': 'DIR'}),
            'sequential': ("Specify this option if you want to prevent parallel build",
                           None, 'store_true', False),
            'upload-test-report': ("Upload full test report as a gist on GitHub", None, 'store_true', False),
            'test-report-env-filter': ("Regex used to filter out variables in environment dump of test report",
                                       None, 'regex', None),
        })

        self.log.debug("regtest_options: descr %s opts %s" % (descr, opts))
        self.add_group_parser(opts, descr)

    def easyconfig_options(self):
        # easyconfig options (to be passed to easyconfig instance)
        descr = ("Options for Easyconfigs", "Options to be passed to all Easyconfig.")

        opts = None
        self.log.debug("easyconfig_options: descr %s opts %s" % (descr, opts))
        self.add_group_parser(opts, descr, prefix='easyconfig')

    def easyblock_options(self):
        # easyblock options (to be passed to easyblock instance)
        descr = ("Options for Easyblocks", "Options to be passed to all Easyblocks.")

        opts = None
        self.log.debug("easyblock_options: descr %s opts %s" % (descr, opts))
        self.add_group_parser(opts, descr, prefix='easyblock')

    def unittest_options(self):
        # unittest options
        descr = ("Unittest options", "Options dedicated to unittesting (experts only).")

        opts = OrderedDict({
            'file': ("Log to this file in unittest mode", None, 'store', None),
        })

        self.log.debug("unittest_options: descr %s opts %s" % (descr, opts))
        self.add_group_parser(opts, descr, prefix='unittest')

    def validate(self):
        """Additional validation of options"""
        error_msgs = []

        for opt in ['software', 'try-software', 'toolchain', 'try-toolchain']:
            val = getattr(self.options, opt.replace('-', '_'))
            if val and len(val) != 2:
                msg = "--%s requires NAME,VERSION (given %s)" % (opt, ','.join(val))
                error_msgs.append(msg)

        if self.options.umask:
            umask_regex = re.compile('^[0-7]{3}$')
            if not umask_regex.match(self.options.umask):
                msg = "--umask value should be 3 digits (0-7) (regex pattern '%s')" % umask_regex.pattern
                error_msgs.append(msg)

        # subdir options must be relative
        for typ in ['modules', 'software']:
            subdir_opt = 'subdir_%s' % typ
            val = getattr(self.options, subdir_opt)
            if os.path.isabs(getattr(self.options, subdir_opt)):
                msg = "Configuration option '%s' must specify a *relative* path (use 'installpath-%s' instead?): '%s'"
                msg = msg % (subdir_opt, typ, val)
                error_msgs.append(msg)

        if error_msgs:
            raise EasyBuildError("Found problems validating the options: %s", '\n'.join(error_msgs))

    def postprocess(self):
        """Do some postprocessing, in particular print stuff"""
        build_log.EXPERIMENTAL = self.options.experimental
        config.SUPPORT_OLDSTYLE = self.options.oldstyleconfig

        # set strictness of run module
        if self.options.strict:
            run.strictness = self.options.strict

        # override current version of EasyBuild with version specified to --deprecated
        if self.options.deprecated:
            build_log.CURRENT_VERSION = LooseVersion(self.options.deprecated)

        # log to specified value of --unittest-file
        if self.options.unittest_file:
            fancylogger.logToFile(self.options.unittest_file)

        # prepare for --list/--avail
        if any([self.options.avail_easyconfig_params, self.options.avail_easyconfig_templates,
                self.options.list_easyblocks, self.options.list_toolchains, self.options.avail_cfgfile_constants,
                self.options.avail_easyconfig_constants, self.options.avail_easyconfig_licenses,
                self.options.avail_repositories, self.options.show_default_moduleclasses,
                self.options.avail_modules_tools, self.options.avail_module_naming_schemes,
                self.options.show_default_configfiles,
                ]):
            build_easyconfig_constants_dict()  # runs the easyconfig constants sanity check
            self._postprocess_list_avail()

        # fail early if required dependencies for functionality requiring using GitHub API are not available:
        if self.options.from_pr or self.options.upload_test_report:
            if not HAVE_GITHUB_API:
                raise EasyBuildError("Required support for using GitHub API is not available (see warnings).")

        if self.options.module_syntax == ModuleGeneratorLua.SYNTAX and self.options.modules_tool != Lmod.__name__:
            raise EasyBuildError("Generating Lua module files requires Lmod as modules tool.")

        # make sure a GitHub token is available when it's required
        if self.options.upload_test_report:
            if not HAVE_KEYRING:
                raise EasyBuildError("Python 'keyring' module required for obtaining GitHub token is not available.")
            if self.options.github_user is None:
                raise EasyBuildError("No GitHub user name provided, required for fetching GitHub token.")
            token = fetch_github_token(self.options.github_user)
            if token is None:
                raise EasyBuildError("Failed to obtain required GitHub token for user '%s'", self.options.github_user)

        self._postprocess_config()

    def _postprocess_config(self):
        """Postprocessing of configuration options"""
        if self.options.prefix is not None:
            # prefix applies to all paths, and repository has to be reinitialised to take new repositorypath in account
            # in the legacy-style configuration, repository is initialised in configuration file itself
            for dest in ['installpath', 'buildpath', 'sourcepath', 'repository', 'repositorypath']:
                if not self.options._action_taken.get(dest, False):
                    if dest == 'repository':
                        setattr(self.options, dest, DEFAULT_REPOSITORY)
                    elif dest == 'repositorypath':
                        repositorypath = [mk_full_default_path(dest, prefix=self.options.prefix)]
                        setattr(self.options, dest, repositorypath)
                        self.go_cfg_constants[self.DEFAULTSECT]['DEFAULT_REPOSITORYPATH'] = repositorypath
                    else:
                        setattr(self.options, dest, mk_full_default_path(dest, prefix=self.options.prefix))
                    # LEGACY this line is here for oldstyle config reasons
                    self.options._action_taken[dest] = True

        if self.options.pretend:
            self.options.installpath = get_pretend_installpath()

        if self.options.robot is not None:
            # paths specified to --robot have preference over --robot-paths
            # keep both values in sync if robot is enabled, which implies enabling dependency resolver
            self.options.robot_paths = self.options.robot + self.options.robot_paths
            self.options.robot = self.options.robot_paths

    def _postprocess_list_avail(self):
        """Create all the additional info that can be requested (exit at the end)"""
        msg = ''

        # dump supported configuration file constants
        if self.options.avail_cfgfile_constants:
            msg += self.avail_cfgfile_constants()

        # dump possible easyconfig params
        if self.options.avail_easyconfig_params:
            msg += avail_easyconfig_params(self.options.easyblock, self.options.avail_easyconfig_params)

        # dump easyconfig template options
        if self.options.avail_easyconfig_templates:
            msg += template_documentation()

        # dump easyconfig constant options
        if self.options.avail_easyconfig_constants:
            msg += constant_documentation()

        # dump easyconfig license options
        if self.options.avail_easyconfig_licenses:
            msg += license_documentation()

        # dump available easyblocks
        if self.options.list_easyblocks:
            msg += self.avail_easyblocks()

        # dump known toolchains
        if self.options.list_toolchains:
            msg += self.avail_toolchains()

        # dump known repository types
        if self.options.avail_repositories:
            msg += self.avail_repositories()

        # dump supported modules tools
        if self.options.avail_modules_tools:
            msg += self.avail_list('modules tools', avail_modules_tools())

        # dump supported module naming schemes
        if self.options.avail_module_naming_schemes:
            msg += self.avail_list('module naming schemes', avail_module_naming_schemes())

        # dump default list of config files that are considered
        if self.options.show_default_configfiles:
            msg += self.show_default_configfiles()

        # dump default moduleclasses with description
        if self.options.show_default_moduleclasses:
            msg += self.show_default_moduleclasses()

        if self.options.unittest_file:
            self.log.info(msg)
        else:
            print msg
        sys.exit(0)

    def avail_cfgfile_constants(self):
        """
        Return overview of constants supported in configuration files.
        """
        lines = [
            "Constants available (only) in configuration files:",
            "syntax: %(CONSTANT_NAME)s",
        ]
        for section in self.go_cfg_constants:
            lines.append('')
            if section != self.DEFAULTSECT:
                section_title = "only in '%s' section:" % section
                lines.append(section_title)
            for cst_name, (cst_value, cst_help) in sorted(self.go_cfg_constants[section].items()):
                lines.append("* %s: %s [value: %s]" % (cst_name, cst_help, cst_value))
        return '\n'.join(lines)

    def avail_classes_tree(self, classes, classNames, detailed, depth=0):
        """Print list of classes as a tree."""
        txt = []
        for className in classNames:
            classInfo = classes[className]
            if detailed:
                txt.append("%s|-- %s (%s)" % ("|   " * depth, className, classInfo['module']))
            else:
                txt.append("%s|-- %s" % ("|   " * depth, className))
            if 'children' in classInfo:
                txt.extend(self.avail_classes_tree(classes, classInfo['children'], detailed, depth + 1))
        return txt

    def avail_easyblocks(self):
        """Get a class tree for easyblocks."""
        detailed = self.options.list_easyblocks == "detailed"
        module_regexp = re.compile(r"^([^_].*)\.py$")

        # finish initialisation of the toolchain module (ie set the TC_CONSTANT constants)
        search_toolchain('')

        for package in ["easybuild.easyblocks", "easybuild.easyblocks.generic"]:
            __import__(package)

            # determine paths for this package
            paths = sys.modules[package].__path__

            # import all modules in these paths
            for path in paths:
                if os.path.exists(path):
                    for f in os.listdir(path):
                        res = module_regexp.match(f)
                        if res:
                            __import__("%s.%s" % (package, res.group(1)))

        def add_class(classes, cls):
            """Add a new class, and all of its subclasses."""
            children = cls.__subclasses__()
            classes.update({cls.__name__: {
                'module': cls.__module__,
                'children': [x.__name__ for x in children]
            }})
            for child in children:
                add_class(classes, child)

        roots = [EasyBlock, Extension]

        classes = {}
        for root in roots:
            add_class(classes, root)

        # Print the tree, start with the roots
        txt = []
        for root in roots:
            root = root.__name__
            if detailed:
                txt.append("%s (%s)" % (root, classes[root]['module']))
            else:
                txt.append("%s" % root)
            if 'children' in classes[root]:
                txt.extend(self.avail_classes_tree(classes, classes[root]['children'], detailed))
                txt.append("")

        return "\n".join(txt)

    def avail_toolchains(self):
        """Show list of known toolchains."""
        _, all_tcs = search_toolchain('')
        all_tcs_names = [x.NAME for x in all_tcs]
        tclist = sorted(zip(all_tcs_names, all_tcs))

        txt = ["List of known toolchains (toolchainname: module[,module...]):"]

        for (tcname, tcc) in tclist:
            tc = tcc(version='1.2.3')  # version doesn't matter here, but something needs to be there
            tc_elems = nub(sorted([e for es in tc.definition().values() for e in es]))
            txt.append("\t%s: %s" % (tcname, ', '.join(tc_elems)))

        return '\n'.join(txt)

    def avail_repositories(self):
        """Show list of known repository types."""
        repopath_defaults = self.default_repositorypath
        all_repos = avail_repositories(check_useable=False)
        usable_repos = avail_repositories(check_useable=True).keys()

        indent = ' ' * 2
        txt = ['All avaliable repository types']
        repos = sorted(all_repos.keys())
        for repo in repos:
            if repo in usable_repos:
                missing = ''
            else:
                missing = ' (*not usable*, something is missing (e.g. a required Python module))'
            if repo in repopath_defaults:
                default = ' (default arguments: %s)' % ', '.join(repopath_defaults[repo])
            else:
                default = ' (no default arguments)'

            txt.append("%s* %s%s%s" % (indent, repo, default, missing))
            txt.append("%s%s" % (indent * 3, all_repos[repo].DESCRIPTION))

        return "\n".join(txt)

    def avail_list(self, name, items):
        """Show list of available values passed by argument."""
        return "List of supported %s:\n\t%s" % (name, '\n\t'.join(items))

    def show_default_configfiles(self):
        """Show list of default config files."""
        xdg_config_home = os.environ.get('XDG_CONFIG_HOME', '(not set)')
        xdg_config_dirs = os.environ.get('XDG_CONFIG_DIRS', '(not set)')
        system_cfg_glob_paths = os.path.join('{' + ', '.join(XDG_CONFIG_DIRS) + '}', 'easybuild.d', '*.cfg')
        found_cfgfile_cnt = len(self.DEFAULT_CONFIGFILES)
        found_cfgfile_list = ', '.join(self.DEFAULT_CONFIGFILES) or '(none)'
        lines = [
            "Default list of configuration files:",
            '',
            "[with $XDG_CONFIG_HOME: %s, $XDG_CONFIG_DIRS: %s]" % (xdg_config_home, xdg_config_dirs),
            '',
            "* user-level: %s" % os.path.join('${XDG_CONFIG_HOME:-$HOME/.config}', 'easybuild', 'config.cfg'),
            "  -> %s => %s" % (DEFAULT_USER_CFGFILE, ('not found', 'found')[os.path.exists(DEFAULT_USER_CFGFILE)]),
            "* system-level: %s" % os.path.join('${XDG_CONFIG_DIRS:-/etc}', 'easybuild.d', '*.cfg'),
            "  -> %s => %s" % (system_cfg_glob_paths, ', '.join(DEFAULT_SYS_CFGFILES) or "(no matches)"),
            '',
            "Default list of existing configuration files (%d): %s" % (found_cfgfile_cnt, found_cfgfile_list),
        ]
        return '\n'.join(lines)

    def show_default_moduleclasses(self):
        """Show list of default moduleclasses and description."""
        lines = ["Default available module classes:", '']
        maxlen = max([len(x[0]) for x in DEFAULT_MODULECLASSES]) + 1  # at least 1 space
        for name, descr in DEFAULT_MODULECLASSES:
            lines.append("\t%s:%s%s" % (name, (" " * (maxlen - len(name))), descr))
        return '\n'.join(lines)


def parse_options(args=None):
    """wrapper function for option parsing"""
    if os.environ.get('DEBUG_EASYBUILD_OPTIONS', '0').lower() in ('1', 'true', 'yes', 'y'):
        # very early debug, to debug the generaloption itself
        fancylogger.logToScreen(enable=True)
        fancylogger.setLogLevel('DEBUG')

    usage = "%prog [options] easyconfig [...]"
    description = ("Builds software based on easyconfig (or parse a directory).\n"
                   "Provide one or more easyconfigs or directories, use -H or --help more information.")

<<<<<<< HEAD
    eb_go = EasyBuildOptions(usage=usage, description=description, prog='eb', envvar_prefix=CONFIG_ENV_VAR_PREFIX,
                             go_args=args, error_env_options=True, error_env_option_method=raise_easybuilderror)
=======
    try:
        eb_go = EasyBuildOptions(usage=usage, description=description, prog='eb', envvar_prefix=CONFIG_ENV_VAR_PREFIX,
                                 go_args=args)
    except Exception, err:
        raise EasyBuildError("Failed to parse configuration options: %s" % err)
>>>>>>> a09e87d2
    return eb_go


def process_software_build_specs(options):
    """
    Create a dictionary with specified software build options.
    The options arguments should be a parsed option list (as delivered by parse_options(args).options)
    """

    try_to_generate = False
    build_specs = {}
    logger = fancylogger.getLogger()

    # regular options: don't try to generate easyconfig, and search
    opts_map = {
        'name': options.software_name,
        'version': options.software_version,
        'toolchain_name': options.toolchain_name,
        'toolchain_version': options.toolchain_version,
    }

    # try options: enable optional generation of easyconfig
    try_opts_map = {
        'name': options.try_software_name,
        'version': options.try_software_version,
        'toolchain_name': options.try_toolchain_name,
        'toolchain_version': options.try_toolchain_version,
    }

    # process easy options
    for (key, opt) in opts_map.items():
        if opt:
            build_specs[key] = opt
            # remove this key from the dict of try-options (overruled)
            try_opts_map.pop(key)

    for (key, opt) in try_opts_map.items():
        if opt:
            build_specs[key] = opt
            # only when a try option is set do we enable generating easyconfigs
            try_to_generate = True

    # process --(try-)software/toolchain
    for opt in ['software', 'toolchain']:
        val = getattr(options, opt)
        tryval = getattr(options, 'try_%s' % opt)
        if val or tryval:
            if val and tryval:
                logger.warning("Ignoring --try-%(opt)s, only using --%(opt)s specification" % {'opt': opt})
            elif tryval:
                try_to_generate = True
            val = val or tryval  # --try-X value is overridden by --X
            key_prefix = ''
            if opt == 'toolchain':
                key_prefix = 'toolchain_'
            build_specs.update({
                '%sname' % key_prefix: val[0],
                '%sversion' % key_prefix: val[1],
            })

    # provide both toolchain and toolchain_name/toolchain_version keys
    if 'toolchain_name' in build_specs:
        build_specs['toolchain'] = {
            'name': build_specs['toolchain_name'],
            'version': build_specs.get('toolchain_version', None),
        }

    # process --amend and --try-amend
    if options.amend or options.try_amend:

        amends = []
        if options.amend:
            amends += options.amend
            if options.try_amend:
                logger.warning("Ignoring options passed via --try-amend, only using those passed via --amend.")
        elif options.try_amend:
            amends += options.try_amend
            try_to_generate = True

        for amend_spec in amends:
            # e.g., 'foo=bar=baz' => foo = 'bar=baz'
            param = amend_spec.split('=')[0]
            value = '='.join(amend_spec.split('=')[1:])
            # support list values by splitting on ',' if its there
            # e.g., 'foo=bar,baz' => foo = ['bar', 'baz']
            if ',' in value:
                value = value.split(',')
            build_specs.update({param: value})

    return (try_to_generate, build_specs)<|MERGE_RESOLUTION|>--- conflicted
+++ resolved
@@ -48,13 +48,8 @@
 from easybuild.framework.easyconfig.templates import template_documentation
 from easybuild.framework.easyconfig.tools import get_paths_for
 from easybuild.framework.extension import Extension
-<<<<<<< HEAD
-from easybuild.tools import build_log, config, run  # @UnusedImport make sure config is always initialized!
+from easybuild.tools import build_log, config, run  # build_log should always stay there, to ensure EasyBuildLog
 from easybuild.tools.build_log import EasyBuildError, raise_easybuilderror
-=======
-from easybuild.tools import build_log, config, run  # build_log should always stay there, to ensure EasyBuildLog
-from easybuild.tools.build_log import EasyBuildError
->>>>>>> a09e87d2
 from easybuild.tools.config import DEFAULT_LOGFILE_FORMAT, DEFAULT_MNS, DEFAULT_MODULE_SYNTAX, DEFAULT_MODULES_TOOL
 from easybuild.tools.config import DEFAULT_MODULECLASSES, DEFAULT_PATH_SUBDIRS, DEFAULT_PREFIX, DEFAULT_REPOSITORY
 from easybuild.tools.config import get_pretend_installpath
@@ -702,16 +697,12 @@
     description = ("Builds software based on easyconfig (or parse a directory).\n"
                    "Provide one or more easyconfigs or directories, use -H or --help more information.")
 
-<<<<<<< HEAD
-    eb_go = EasyBuildOptions(usage=usage, description=description, prog='eb', envvar_prefix=CONFIG_ENV_VAR_PREFIX,
-                             go_args=args, error_env_options=True, error_env_option_method=raise_easybuilderror)
-=======
     try:
         eb_go = EasyBuildOptions(usage=usage, description=description, prog='eb', envvar_prefix=CONFIG_ENV_VAR_PREFIX,
-                                 go_args=args)
+                                 go_args=args, error_env_options=True, error_env_option_method=raise_easybuilderror)
     except Exception, err:
         raise EasyBuildError("Failed to parse configuration options: %s" % err)
->>>>>>> a09e87d2
+
     return eb_go
 
 
