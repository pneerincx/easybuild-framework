--- conflicted
+++ resolved
@@ -683,21 +683,15 @@
 
         modpath_exts = {}
         for mod_name in mod_names:
-<<<<<<< HEAD
             # Should be module show so as to catch conditional loads.
             modtxt = self.show(mod_name)
-            useregex = re.compile(r"^\s*module\s+use\s+(\S+)|^\s*prepend_path\(\"MODULEPATH\",\s*\"(\S+)\"", re.M)
+            useregex = re.compile(r'^\s*module\s+use\s+"?([^"\s]+)"?|^\s*prepend_path\("MODULEPATH",\s*"(\S+)"', re.M)
             exts = []
             for i in  useregex.finditer(modtxt):
                     if i.group(1):
                         exts.append(i.group(1))
                     elif i.group(2):
                         exts.append(i.group(2))
-=======
-            modtxt = self.read_module_file(mod_name)
-            useregex = re.compile(r'^\s*module\s+use\s+"?([^"\s]+)"?', re.M)
-            exts = useregex.findall(modtxt)
->>>>>>> 8177da12
 
             self.log.debug("Found $MODULEPATH extensions for %s: %s" % (mod_name, exts))
             modpath_exts.update({mod_name: exts})
