--- conflicted
+++ resolved
@@ -1,10 +1,5 @@
-<<<<<<< HEAD
-#
-# Copyright 2009-2014 Ghent University
-=======
-# #
+##
 # Copyright 2009-2015 Ghent University
->>>>>>> 91181b40
 #
 # This file is part of EasyBuild,
 # originally created by the HPC team of Ghent University (http://ugent.be/hpc/en),
@@ -26,7 +21,7 @@
 #
 # You should have received a copy of the GNU General Public License
 # along with EasyBuild.  If not, see <http://www.gnu.org/licenses/>.
-# #
+##
 """
 This python module implements the environment modules functionality:
  - loading modules
