--- conflicted
+++ resolved
@@ -623,7 +623,6 @@
         self.vars['BLACS_STATIC_LIBS'] = ','.join(["libmkl_%s.a" % x for x in blacs_libs])
         self.vars['BLACS_MT_STATIC_LIBS'] = self.vars['BLACS_STATIC_LIBS']
 
-<<<<<<< HEAD
         # sequential ScaLAPACK
         self.vars['SCALAPACK_INC'] = os.path.join(mklroot, "mkl", "include")
         self.vars['SCALAPACK_LIB_DIR'] = bl_libdir
@@ -652,11 +651,6 @@
         # linker flags
         self._flagsForSubdirs(mklroot, mklld, flag="-L%s", varskey="LDFLAGS")
         self._flagsForSubdirs(mklroot, mklcpp, flag="-I%s", varskey="CPPFLAGS")
-=======
-        if self.comp_family() == GCC:
-            for var in ['LIBLAPACK', 'LIBLAPACK_MT', 'LIBSCALAPACK', 'LIBSCALAPACK_MT']:
-                self.vars[var] = self.vars[var].replace('mkl_intel_lp64', 'mkl_gf_lp64')
->>>>>>> 41a32331
 
     def prepareIMPI(self):
         """
