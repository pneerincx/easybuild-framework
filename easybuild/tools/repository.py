--- conflicted
+++ resolved
@@ -41,7 +41,6 @@
 import time
 from vsc import fancylogger
 
-<<<<<<< HEAD
 from vsc import fancylogger
 from easybuild.framework.easyconfig import EasyConfig, stats_to_str
 from easybuild.tools.filetools import rmtree2
@@ -49,11 +48,6 @@
 from easybuild.tools.version import VERBOSE_VERSION
 
 _log = fancylogger.getLogger('repository', fname=False)
-=======
-from easybuild.framework.easyconfig import EasyConfig, stats_to_str
-from easybuild.tools.filetools import rmtree2
-from easybuild.tools.version import VERBOSE_VERSION
->>>>>>> e6de0b6a
 
 # optional Python packages, these might be missing
 # failing imports are just ignored
@@ -77,11 +71,6 @@
     _log.debug('Failed to import pysvn module')
     HAVE_PYSVN = False
 
-<<<<<<< HEAD
-=======
-
-_log = fancylogger.getLogger('repository', fname=False)
->>>>>>> e6de0b6a
 
 class Repository(object):
     """
@@ -210,11 +199,7 @@
             dest_file.close()
 
         except IOError, err:
-<<<<<<< HEAD
             self.log.exception("Copying file %s to %s (wc: %s) failed (%s)" % (cfg, dest, self.wc, err))
-=======
-            _log.exception("Copying file %s to %s (wc: %s) failed (%s)" % (cfg, dest, self.wc, err))
->>>>>>> e6de0b6a
 
         return dest
 
@@ -224,20 +209,12 @@
         """
         full_path = os.path.join(self.wc, self.subdir, name)
         if not os.path.isdir(full_path):
-<<<<<<< HEAD
             self.log.debug("module (%s) has not been found in the repo" % name)
-=======
-            _log.debug("module (%s) has not been found in the repo" % name)
->>>>>>> e6de0b6a
             return []
 
         dest = os.path.join(full_path, "%s.eb" % version)
         if not os.path.isfile(dest):
-<<<<<<< HEAD
             self.log.debug("version (%s) of module (%s) has not been found in the repo" % (version, name))
-=======
-            _log.debug("version (%s) of module (%s) has not been found in the repo" % (version, name))
->>>>>>> e6de0b6a
             return []
 
         eb = EasyConfig(dest, validate=False)
@@ -269,11 +246,8 @@
         try:
             git.GitCommandError
         except NameError, err:
-<<<<<<< HEAD
             self.log.exception("It seems like GitPython is not available: %s" % err)
-=======
-            _log.exception("It seems like GitPython is not available: %s" % err)
->>>>>>> e6de0b6a
+
         self.wc = tempfile.mkdtemp(prefix='git-wc-')
 
     def create_working_copy(self):
@@ -288,45 +262,25 @@
             out = client.clone(self.repo)
             # out  = 'Cloning into easybuild...'
             reponame = out.split("\n")[0].split()[-1].strip(".").strip("'")
-<<<<<<< HEAD
             self.log.debug("rep name is %s" % reponame)
         except git.GitCommandError, err:
             # it might already have existed
             self.log.warning("Git local repo initialization failed, it might already exist: %s" % err)
-=======
-            _log.debug("rep name is %s" % reponame)
-        except git.GitCommandError, err:
-            # it might already have existed
-            _log.warning("Git local repo initialization failed, it might already exist: %s" % err)
->>>>>>> e6de0b6a
 
         # local repo should now exist, let's connect to it again
         try:
             self.wc = os.path.join(self.wc, reponame)
-<<<<<<< HEAD
             self.log.debug("connectiong to git repo in %s" % self.wc)
             self.client = git.Git(self.wc)
         except (git.GitCommandError, OSError), err:
             self.log.error("Could not create a local git repo in wc %s: %s" % (self.wc, err))
-=======
-            _log.debug("connectiong to git repo in %s" % self.wc)
-            self.client = git.Git(self.wc)
-        except (git.GitCommandError, OSError), err:
-            _log.error("Could not create a local git repo in wc %s: %s" % (self.wc, err))
->>>>>>> e6de0b6a
 
         # try to get the remote data in the local repo
         try:
             res = self.client.pull()
-<<<<<<< HEAD
             self.log.debug("pulled succesfully to %s in %s" % (res, self.wc))
         except (git.GitCommandError, OSError), err:
             self.log.exception("pull in working copy %s went wrong: %s" % (self.wc, err))
-=======
-            _log.debug("pulled succesfully to %s in %s" % (res, self.wc))
-        except (git.GitCommandError, OSError), err:
-            _log.exception("pull in working copy %s went wrong: %s" % (self.wc, err))
->>>>>>> e6de0b6a
 
     def add_easyconfig(self, cfg, name, version, stats, append):
         """
@@ -338,17 +292,12 @@
             try:
                 self.client.add(dest)
             except GitCommandError, err:
-<<<<<<< HEAD
                 self.log.warning("adding %s to git failed: %s" % (dest, err))
-=======
-                _log.warning("adding %s to git failed: %s" % (dest, err))
->>>>>>> e6de0b6a
 
     def commit(self, msg=None):
         """
         Commit working copy to git repository
         """
-<<<<<<< HEAD
         self.log.debug("committing in git: %s" % msg)
         completemsg = "EasyBuild-commit from %s (time: %s, user: %s) \n%s" % (socket.gethostname(),
                                                                               time.strftime("%Y-%m-%d_%H-%M-%S"),
@@ -365,21 +314,6 @@
         except GitCommandError, err:
             self.log.warning("Push from working copy %s to remote %s (msg: %s) failed: %s" % (self.wc,
                                                                                               self.repo, msg, err))
-=======
-        _log.debug("committing in git: %s" % msg)
-        completemsg = "EasyBuild-commit from %s (time: %s, user: %s) \n%s" % (socket.gethostname(), time.strftime("%Y-%m-%d_%H-%M-%S"), getpass.getuser(), msg)
-        _log.debug("git status: %s" % self.client.status())
-        try:
-            self.client.commit('-am "%s"' % completemsg)
-            _log.debug("succesfull commit")
-        except GitCommandError, err:
-            _log.warning("Commit from working copy %s (msg: %s) failed, empty commit?\n%s" % (self.wc, msg, err))
-        try:
-            info = self.client.push()
-            _log.debug("push info: %s " % info)
-        except GitCommandError, err:
-            _log.warning("Push from working copy %s to remote %s (msg: %s) failed: %s" % (self.wc, self.repo, msg, err))
->>>>>>> e6de0b6a
 
     def cleanup(self):
         """
@@ -388,11 +322,7 @@
         try:
             rmtree2(self.wc)
         except IOError, err:
-<<<<<<< HEAD
             self.log.exception("Can't remove working copy %s: %s" % (self.wc, err))
-=======
-            _log.exception("Can't remove working copy %s: %s" % (self.wc, err))
->>>>>>> e6de0b6a
 
 
 class SvnRepository(FileRepository):
@@ -420,24 +350,15 @@
         try:
             raise pysvn.ClientError  # IGNORE:E0611 pysvn fails to recognize ClientError is available
         except NameError, err:
-<<<<<<< HEAD
             self.log.exception("pysvn not available (%s). Make sure it is installed " % err +
                           "properly. Run 'python -c \"import pysvn\"' to test.")
 
         # # try to connect to the repository
         self.log.debug("Try to connect to repository %s" % self.repo)
-=======
-            _log.exception("pysvn not available (%s). Make sure it is installed " % err +
-                          "properly. Run 'python -c \"import pysvn\"' to test.")
-
-        ## try to connect to the repository
-        _log.debug("Try to connect to repository %s" % self.repo)
->>>>>>> e6de0b6a
         try:
             self.client = pysvn.Client()
             self.client.exception_style = 0
         except ClientError:
-<<<<<<< HEAD
             self.log.exception("Svn Client initialization failed.")
 
         try:
@@ -445,15 +366,6 @@
                 self.log.error("Provided repository %s is not a valid svn url" % self.repo)
         except ClientError:
             self.log.exception("Can't connect to svn repository %s" % self.repo)
-=======
-            _log.exception("Svn Client initialization failed.")
-
-        try:
-            if not self.client.is_url(self.repo):
-                _log.error("Provided repository %s is not a valid svn url" % self.repo)
-        except ClientError:
-            _log.exception("Can't connect to svn repository %s" % self.repo)
->>>>>>> e6de0b6a
 
     def create_working_copy(self):
         """
@@ -466,7 +378,6 @@
         try:
             self.client.info2(self.repo, recurse=False)
         except ClientError:
-<<<<<<< HEAD
             self.log.exception("Getting info from %s failed." % self.wc)
 
         try:
@@ -477,40 +388,21 @@
 
         if len(res) == 0:
             self.log.error("Update returned empy list (working copy: %s)" % (self.wc))
-=======
-            _log.exception("Getting info from %s failed." % self.wc)
-
-        try:
-            res = self.client.update(self.wc)
-            _log.debug("Updated to revision %s in %s" % (res, self.wc))
-        except ClientError:
-            _log.exception("Update in wc %s went wrong" % self.wc)
-
-        if len(res) == 0:
-            _log.error("Update returned empy list (working copy: %s)" % (self.wc))
->>>>>>> e6de0b6a
 
         if res[0].number == -1:
             # # revision number of update is -1
             # # means nothing has been checked out
             try:
                 res = self.client.checkout(self.repo, self.wc)
-<<<<<<< HEAD
                 self.log.debug("Checked out revision %s in %s" % (res.number, self.wc))
             except ClientError, err:
                 self.log.exception("Checkout of path / in working copy %s went wrong: %s" % (self.wc, err))
-=======
-                _log.debug("Checked out revision %s in %s" % (res.number, self.wc))
-            except ClientError, err:
-                _log.exception("Checkout of path / in working copy %s went wrong: %s" % (self.wc, err))
->>>>>>> e6de0b6a
 
     def add_easyconfig(self, cfg, name, version, stats, append):
         """
         Add easyconfig to SVN repository.
         """
         dest = FileRepository.add_easyconfig(self, cfg, name, version, stats, append)
-<<<<<<< HEAD
         self.log.debug("destination = %s" % dest)
         if dest:
             self.log.debug("destination status: %s" % self.client.status(dest))
@@ -518,17 +410,7 @@
             if self.client and not self.client.status(dest)[0].is_versioned:
                 # # add it to version control
                 self.log.debug("Going to add %s (working copy: %s, cwd %s)" % (dest, self.wc, os.getcwd()))
-=======
-        _log.debug("destination = %s" % dest)
-        if dest:
-            _log.debug("destination status: %s" % self.client.status(dest))
-
-            if self.client and not self.client.status(dest)[0].is_versioned:
-                ## add it to version control
-                _log.debug("Going to add %s (working copy: %s, cwd %s)" % (dest, self.wc, os.getcwd()))
->>>>>>> e6de0b6a
                 self.client.add(dest)
-
 
     def commit(self, msg=None):
         """
@@ -540,11 +422,7 @@
         try:
             self.client.checkin(self.wc, completemsg, recurse=True)
         except ClientError, err:
-<<<<<<< HEAD
             self.log.exception("Commit from working copy %s (msg: %s) failed: %s" % (self.wc, msg, err))
-=======
-            _log.exception("Commit from working copy %s (msg: %s) failed: %s" % (self.wc, msg, err))
->>>>>>> e6de0b6a
 
     def cleanup(self):
         """
@@ -553,8 +431,8 @@
         try:
             rmtree2(self.wc)
         except OSError, err:
-<<<<<<< HEAD
             self.log.exception("Can't remove working copy %s: %s" % (self.wc, err))
+
 
 def get_repositories(check_usable=True):
     """Return all repositories.
@@ -565,7 +443,4 @@
     if not 'FileRepository' in class_dict:
         _log.error('get_repositories: FileRepository missing from list of repositories')
 
-    return class_dict
-=======
-            _log.exception("Can't remove working copy %s: %s" % (self.wc, err))
->>>>>>> e6de0b6a
+    return class_dict