--- conflicted
+++ resolved
@@ -596,38 +596,27 @@
         """
         Create a symlink for each command to binary/script at specified path.
 
-<<<<<<< HEAD
         :param paths: dictionary containing one or mappings, each one specified as a tuple:
                       (<path/to/script>, <list of commands to symlink to the script>)
-=======
-        :param paths: dictionary containing mapping from cache tool name (ccache, f90cache) to
-                      tuple ('path/to/cache_cmd', [commands to symlink to this cache])
->>>>>>> 94d458aa
         """
         symlink_dir = tempfile.mkdtemp()
 
-<<<<<<< HEAD
-        for _, (path, cmds) in paths.items():
-            for cmd in cmds:
-                cmd_s = os.path.join(tmpdir, cmd)
-                if not os.path.exists(cmd_s):
-=======
         # prepend location to symlinks to $PATH
         setvar('PATH', '%s:%s' % (symlink_dir, os.getenv('PATH')))
 
-        for (path, comps) in paths.values():
-            for comp in comps:
-                comp_s = os.path.join(symlink_dir, comp)
-                if not os.path.exists(comp_s):
->>>>>>> 94d458aa
+        for (path, cmds) in paths.values():
+            for cmd in cmds:
+                cmd_s = os.path.join(symlink_dir, cmd)
+                if not os.path.exists(cmd_s):
                     try:
                         os.symlink(path, cmd_s)
                     except OSError as err:
                         raise EasyBuildError("Failed to symlink %s to %s: %s", path, cmd_s, err)
-            self.log.info("Commands symlinked to %s via %s: %s", path, tmpdir, ', '.join(cmds))
-
-<<<<<<< HEAD
-        setvar('PATH', '%s:%s' % (tmpdir, os.getenv('PATH')))
+
+                cmd_path = which(cmd)
+                self.log.debug("which(%s): %s -> %s", cmd, cmd_path, os.path.realpath(cmd_path))
+
+            self.log.info("Commands symlinked to %s via %s: %s", path, symlink_dir, ', '.join(cmds))
 
     def compilers(self):
         """Return list of relevant compilers for this toolchain"""
@@ -640,10 +629,6 @@
             fortran_comps = [self.COMPILER_F77, self.COMPILER_F90, self.COMPILER_FC]
 
         return (c_comps, fortran_comps)
-=======
-                comp_path = which(comp)
-                self.log.debug("which(%s): %s -> %s", comp, comp_path, os.path.realpath(comp_path))
->>>>>>> 94d458aa
 
     def prepare(self, onlymod=None, silent=False, loadmod=True):
         """
@@ -686,33 +671,16 @@
             if build_option('use_%s' % cache_tool):
                 self.prepare_compiler_cache(cache_tool)
 
-<<<<<<< HEAD
         if build_option('rpath'):
             prepare_rpath_wrapper()
 
-    def prepare_compiler_cache(self):
-=======
     def comp_cache_compilers(self, cache_tool):
->>>>>>> 94d458aa
         """
         Determine list of relevant compilers for specified compiler caching tool.
-
-<<<<<<< HEAD
-        c_comps, fortran_comps = self.compilers()
-        compilers = {
-            CCACHE : c_comps,
-            F90CACHE : fortran_comps,
-        }
-=======
         :param cache_tool: name of compiler caching tool
         :return: list of names of relevant compilers
         """
-        if self.name == DUMMY_TOOLCHAIN_NAME:
-            c_comps = ['gcc', 'g++']
-            fortran_comps =  ['gfortran']
-        else:
-            c_comps = [self.COMPILER_CC, self.COMPILER_CXX]
-            fortran_comps = [self.COMPILER_F77, self.COMPILER_F90, self.COMPILER_FC]
+        c_comps, fortran_comps = self.compilers()
 
         if cache_tool == CCACHE:
             # recent versions of ccache (>=3.3) also support caching of Fortran compilations
@@ -721,7 +689,6 @@
             comps = fortran_comps
         else:
             raise EasyBuildError("Uknown compiler caching tool specified: %s", cache_tool)
->>>>>>> 94d458aa
 
         # filter out compilers that are already cached;
         # Fortran compilers could already be cached by f90cache when preparing for ccache
@@ -750,10 +717,10 @@
         if cache_path is None:
             raise EasyBuildError("%s binary not found in $PATH, required by --use-compiler-cache", cache)
         else:
-            self.symlink_compilers({cache_tool: (cache_path, compilers)})
-
-<<<<<<< HEAD
-        self.symlink_commands(paths)
+            self.symlink_commands({cache_tool: (cache_path, compilers)})
+
+        self.cached_compilers.update(compilers)
+        self.log.debug("Cached compilers (after preparing for %s): %s", cache_tool, self.cached_compilers)
 
     def prepare_rpath_wrapper(self):
         """
@@ -769,10 +736,6 @@
         rpath_wrapper = None
 
         self.symlink_commands({'rpath': (rpath_wrapper, compiler_cmds + linker_cmds)})
-=======
-        self.cached_compilers.update(compilers)
-        self.log.debug("Cached compilers (after preparing for %s): %s", cache_tool, self.cached_compilers)
->>>>>>> 94d458aa
 
     def _add_dependency_variables(self, names=None, cpp=None, ld=None):
         """ Add LDFLAGS and CPPFLAGS to the self.variables based on the dependencies
