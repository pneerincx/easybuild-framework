--- conflicted
+++ resolved
@@ -166,11 +166,7 @@
         # make sure only relative paths are passed
         for path in paths:
             if path.startswith(os.path.sep) and not allow_abs:
-<<<<<<< HEAD
-                log.error("Absolute path %s passed to prepend_paths which only expects relative paths." % path)
-=======
                 _log.error("Absolute path %s passed to prepend_paths which only expects relative paths." % path)
->>>>>>> c4b52a9d
 
         statements = [template % (key, p) for p in paths]
         return ''.join(statements)
