--- conflicted
+++ resolved
@@ -41,10 +41,6 @@
 import tempfile
 import time
 import urllib2
-<<<<<<< HEAD
-=======
-
->>>>>>> 2ed7df10
 from distutils.version import LooseVersion
 from vsc.utils import fancylogger
 from vsc.utils.missing import nub
