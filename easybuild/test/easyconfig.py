--- conflicted
+++ resolved
@@ -44,19 +44,12 @@
     def setUp(self):
         """ create temporary easyconfig file """
         self.log = get_log("EasyConfigTest")
-<<<<<<< HEAD
         if self.contents is not None:
-            self.eb_file = "/tmp/easyconfig_test_file.eb"
+            fd, self.eb_file = tempfile.mkstemp(prefix='easyconfig_test_file_', suffix='.eb')
+            os.close(fd)
             f = open(self.eb_file, "w")
             f.write(self.contents)
             f.close()
-=======
-        fd, self.eb_file = tempfile.mkstemp(prefix='easyconfig_test_file_', suffix='.eb')
-        os.close(fd)
-        f = open(self.eb_file, "w")
-        f.write(self.contents)
-        f.close()
->>>>>>> 493ad075
         self.cwd = os.getcwd()
 
         self.all_stops = [x[0] for x in EasyBlock.get_steps()]
