--- conflicted
+++ resolved
@@ -140,11 +140,7 @@
                    ]
             myerr = None
             try:
-<<<<<<< HEAD
-                main((self.tid, args, self.logfile))
-=======
                 main((args, self.logfile))
->>>>>>> 0cd2b06e
             except Exception, err:
                 myerr = err
             outtxt = open(self.logfile, 'r').read()
