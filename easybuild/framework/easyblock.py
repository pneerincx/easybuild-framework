# #
# Copyright 2009-2016 Ghent University
#
# This file is part of EasyBuild,
# originally created by the HPC team of Ghent University (http://ugent.be/hpc/en),
# with support of Ghent University (http://ugent.be/hpc),
# the Flemish Supercomputer Centre (VSC) (https://www.vscentrum.be),
# Flemish Research Foundation (FWO) (http://www.fwo.be/en)
# and the Department of Economy, Science and Innovation (EWI) (http://www.ewi-vlaanderen.be/en).
#
# http://github.com/hpcugent/easybuild
#
# EasyBuild is free software: you can redistribute it and/or modify
# it under the terms of the GNU General Public License as published by
# the Free Software Foundation v2.
#
# EasyBuild is distributed in the hope that it will be useful,
# but WITHOUT ANY WARRANTY; without even the implied warranty of
# MERCHANTABILITY or FITNESS FOR A PARTICULAR PURPOSE.  See the
# GNU General Public License for more details.
#
# You should have received a copy of the GNU General Public License
# along with EasyBuild.  If not, see <http://www.gnu.org/licenses/>.
# #
"""
Generic EasyBuild support for building and installing software.
The EasyBlock class should serve as a base class for all easyblocks.

:author: Stijn De Weirdt (Ghent University)
:author: Dries Verdegem (Ghent University)
:author: Kenneth Hoste (Ghent University)
:author: Pieter De Baets (Ghent University)
:author: Jens Timmerman (Ghent University)
:author: Toon Willems (Ghent University)
:author: Ward Poelmans (Ghent University)
:author: Fotis Georgatos (Uni.Lu, NTUA)
"""

import copy
import glob
import inspect
import os
import shutil
import stat
import tempfile
import time
import traceback
from distutils.version import LooseVersion
from vsc.utils import fancylogger
from vsc.utils.missing import get_class_for

import easybuild.tools.environment as env
from easybuild.tools import config, filetools
from easybuild.framework.easyconfig import EASYCONFIGS_PKG_SUBDIR
from easybuild.framework.easyconfig.easyconfig import ITERATE_OPTIONS, EasyConfig, ActiveMNS
from easybuild.framework.easyconfig.easyconfig import get_easyblock_class, get_module_path, resolve_template
from easybuild.framework.easyconfig.parser import fetch_parameters_from_easyconfig
from easybuild.framework.easyconfig.tools import get_paths_for
from easybuild.framework.easyconfig.templates import TEMPLATE_NAMES_EASYBLOCK_RUN_STEP
from easybuild.tools.build_details import get_build_stats
from easybuild.tools.build_log import EasyBuildError, dry_run_msg, dry_run_warning, dry_run_set_dirs
from easybuild.tools.build_log import print_error, print_msg
from easybuild.tools.config import build_option, build_path, get_log_filename, get_repository, get_repositorypath
from easybuild.tools.config import install_path, log_path, package_path, source_paths
from easybuild.tools.environment import restore_env, sanitize_env
from easybuild.tools.filetools import DEFAULT_CHECKSUM
from easybuild.tools.filetools import adjust_permissions, apply_patch, convert_name, derive_alt_pypi_url
from easybuild.tools.filetools import download_file, encode_class_name, extract_file, is_alt_pypi_url, mkdir, move_logs
from easybuild.tools.filetools import read_file, rmtree2, write_file, compute_checksum, verify_checksum, weld_paths
from easybuild.tools.run import run_cmd
from easybuild.tools.jenkins import write_to_xml
from easybuild.tools.module_generator import ModuleGeneratorLua, ModuleGeneratorTcl, module_generator
from easybuild.tools.module_naming_scheme.utilities import det_full_ec_version
from easybuild.tools.modules import ROOT_ENV_VAR_NAME_PREFIX, VERSION_ENV_VAR_NAME_PREFIX, DEVEL_ENV_VAR_NAME_PREFIX
<<<<<<< HEAD
from easybuild.tools.modules import get_software_root, modules_tool
from easybuild.tools.rpath import prepare_ld_wrapper
=======
from easybuild.tools.modules import invalidate_module_caches_for, get_software_root, get_software_root_env_var_name
from easybuild.tools.modules import get_software_version_env_var_name
>>>>>>> b75c6b60
from easybuild.tools.package.utilities import package
from easybuild.tools.repository.repository import init_repository
from easybuild.tools.toolchain import DUMMY_TOOLCHAIN_NAME
from easybuild.tools.systemtools import det_parallelism, use_group
from easybuild.tools.utilities import remove_unwanted_chars
from easybuild.tools.version import this_is_easybuild, VERBOSE_VERSION, VERSION


BUILD_STEP = 'build'
CLEANUP_STEP = 'cleanup'
CONFIGURE_STEP = 'configure'
EXTENSIONS_STEP = 'extensions'
FETCH_STEP = 'fetch'
MODULE_STEP = 'module'
PACKAGE_STEP = 'package'
PATCH_STEP = 'patch'
PERMISSIONS_STEP = 'permissions'
POSTPROC_STEP = 'postproc'
PREPARE_STEP = 'prepare'
READY_STEP = 'ready'
SANITYCHECK_STEP = 'sanitycheck'
SOURCE_STEP = 'source'
TEST_STEP = 'test'
TESTCASES_STEP = 'testcases'

MODULE_ONLY_STEPS = [MODULE_STEP, PREPARE_STEP, READY_STEP, SANITYCHECK_STEP]

# string part of URL for Python packages on PyPI that indicates needs to be rewritten (see derive_alt_pypi_url)
PYPI_PKG_URL_PATTERN = 'pypi.python.org/packages/source/'


_log = fancylogger.getLogger('easyblock')


class EasyBlock(object):
    """Generic support for building and installing software, base class for actual easyblocks."""

    # static class method for extra easyconfig parameter definitions
    # this makes it easy to access the information without needing an instance
    # subclasses of EasyBlock should call this method with a dictionary
    @staticmethod
    def extra_options(extra=None):
        """
        Extra options method which will be passed to the EasyConfig constructor.
        """
        if extra is None:
            extra = {}

        if not isinstance(extra, dict):
            _log.nosupport("Obtained 'extra' value of type '%s' in extra_options, should be 'dict'" % type(extra), '2.0')

        return extra

    #
    # INIT
    #
    def __init__(self, ec):
        """
        Initialize the EasyBlock instance.
        :param ec: a parsed easyconfig file (EasyConfig instance)
        """

        # keep track of original working directory, so we can go back there
        self.orig_workdir = os.getcwd()

        # list of patch/source files, along with checksums
        self.patches = []
        self.src = []
        self.checksums = []

        # build/install directories
        self.builddir = None
        self.installdir = None  # software
        self.installdir_mod = None  # module file

        # extensions
        self.exts = None
        self.exts_all = None
        self.ext_instances = []
        self.skip = None
        self.module_extra_extensions = ''  # extra stuff for module file required by extensions

        # easyconfig for this application
        if isinstance(ec, EasyConfig):
            self.cfg = ec
        else:
            raise EasyBuildError("Value of incorrect type passed to EasyBlock constructor: %s ('%s')", type(ec), ec)

        # modules interface with default MODULEPATH
        self.modules_tool = self.cfg.modules_tool
        # module generator
        self.module_generator = module_generator(self, fake=True)

        # modules footer/header
        self.modules_footer = None
        modules_footer_path = build_option('modules_footer')
        if modules_footer_path is not None:
            self.modules_footer = read_file(modules_footer_path)

        self.modules_header = None
        modules_header_path = build_option('modules_header')
        if modules_header_path is not None:
            self.modules_header = read_file(modules_header_path)

        # determine install subdirectory, based on module name
        self.install_subdir = None

        # indicates whether build should be performed in installation dir
        self.build_in_installdir = self.cfg['buildininstalldir']

        # logging
        self.log = None
        self.logfile = None
        self.logdebug = build_option('debug')
        self.postmsg = ''  # allow a post message to be set, which can be shown as last output

        # list of loaded modules
        self.loaded_modules = []

        # iterate configure/build/options
        self.iter_opts = {}

        # sanity check fail error messages to report (if any)
        self.sanity_check_fail_msgs = []

        # robot path
        self.robot_path = build_option('robot_path')

        # original module path
        self.orig_modulepath = os.getenv('MODULEPATH')

        # keep track of initial environment we start in, so we can restore it if needed
        self.initial_environ = copy.deepcopy(os.environ)

        # should we keep quiet?
        self.silent = build_option('silent')

        # are we doing a dry run?
        self.dry_run = build_option('extended_dry_run')

        # initialize logger
        self._init_log()

        # try and use the specified group (if any)
        group_name = build_option('group')
        if self.cfg['group'] is not None:
            self.log.warning("Group spec '%s' is overriding config group '%s'." % (self.cfg['group'], group_name))
            group_name = self.cfg['group']

        self.group = None
        if group_name is not None:
            self.group = use_group(group_name)

        # generate build/install directories
        self.gen_builddir()
        self.gen_installdir()

        self.ignored_errors = False

        if self.dry_run:
            self.init_dry_run()

        self.log.info("Init completed for application name %s version %s" % (self.name, self.version))

    # INIT/CLOSE LOG
    def _init_log(self):
        """
        Initialize the logger.
        """
        if not self.log is None:
            return

        self.logfile = get_log_filename(self.name, self.version, add_salt=True)
        fancylogger.logToFile(self.logfile)

        self.log = fancylogger.getLogger(name=self.__class__.__name__, fname=False)

        self.log.info(this_is_easybuild())

        this_module = inspect.getmodule(self)
        eb_class = self.__class__.__name__
        eb_mod_name = this_module.__name__
        eb_mod_loc = this_module.__file__
        self.log.info("This is easyblock %s from module %s (%s)", eb_class, eb_mod_name, eb_mod_loc)

        if self.dry_run:
            self.dry_run_msg("*** DRY RUN using '%s' easyblock (%s @ %s) ***\n", eb_class, eb_mod_name, eb_mod_loc)

    def close_log(self):
        """
        Shutdown the logger.
        """
        self.log.info("Closing log for application name %s version %s" % (self.name, self.version))
        fancylogger.logToFile(self.logfile, enable=False)

    #
    # DRY RUN UTILITIES
    #
    def init_dry_run(self):
        """Initialise easyblock instance for performing a dry run."""
        # replace build/install dirs with temporary directories in dry run mode
        tmp_root_dir = os.path.realpath(os.path.join(tempfile.gettempdir(), '__ROOT__'))
        self.builddir = os.path.join(tmp_root_dir, self.builddir.lstrip(os.path.sep))
        self.installdir = os.path.join(tmp_root_dir, self.installdir.lstrip(os.path.sep))
        self.installdir_mod = os.path.join(tmp_root_dir, self.installdir_mod.lstrip(os.path.sep))

        # register fake build/install dirs so the original values can be printed during dry run
        dry_run_set_dirs(tmp_root_dir, self.builddir, self.installdir, self.installdir_mod)

    def dry_run_msg(self, msg, *args):
        """Print dry run message."""
        if args:
            msg = msg % args
        dry_run_msg(msg, silent=self.silent)

    #
    # FETCH UTILITY FUNCTIONS
    #
    def get_checksum_for(self, checksums, filename=None, index=None):
        """
        Obtain checksum for given filename.

        :param checksums: a list or tuple of checksums (or None)
        :param filename: name of the file to obtain checksum for
        :param index: index of file in list
        """
        # if checksums are provided as a dict, lookup by source filename as key
        if isinstance(checksums, (list, tuple)):
            if index is not None and index < len(checksums) and (index >= 0 or abs(index) <= len(checksums)):
                return checksums[index]
            else:
                return None
        elif checksums is None:
            return None
        else:
            raise EasyBuildError("Invalid type for checksums (%s), should be list, tuple or None.", type(checksums))

    def fetch_sources(self, list_of_sources, checksums=None):
        """
        Add a list of source files (can be tarballs, isos, urls).
        All source files will be checked if a file exists (or can be located)
        """

        for index, src_entry in enumerate(list_of_sources):
            if isinstance(src_entry, (list, tuple)):
                cmd = src_entry[1]
                source = src_entry[0]
            elif isinstance(src_entry, basestring):
                cmd = None
                source = src_entry

            # check if the sources can be located
            path = self.obtain_file(source)
            if path:
                self.log.debug('File %s found for source %s' % (path, source))
                self.src.append({
                    'name': source,
                    'path': path,
                    'cmd': cmd,
                    'checksum': self.get_checksum_for(checksums, filename=source, index=index),
                    # always set a finalpath
                    'finalpath': self.builddir,
                })
            else:
                raise EasyBuildError('No file found for source %s', source)

        self.log.info("Added sources: %s" % self.src)

    def fetch_patches(self, patch_specs=None, extension=False, checksums=None):
        """
        Add a list of patches.
        All patches will be checked if a file exists (or can be located)
        """
        if patch_specs is None:
            patch_specs = self.cfg['patches']

        patches = []
        for index, patch_spec in enumerate(patch_specs):

            # check if the patches can be located
            copy_file = False
            suff = None
            level = None
            if isinstance(patch_spec, (list, tuple)):
                if not len(patch_spec) == 2:
                    raise EasyBuildError("Unknown patch specification '%s', only 2-element lists/tuples are supported!",
                                         str(patch_spec))
                patch_file = patch_spec[0]

                # this *must* be of typ int, nothing else
                # no 'isinstance(..., int)', since that would make True/False also acceptable
                if type(patch_spec[1]) == int:
                    level = patch_spec[1]
                elif isinstance(patch_spec[1], basestring):
                    # non-patch files are assumed to be files to copy
                    if not patch_spec[0].endswith('.patch'):
                        copy_file = True
                    suff = patch_spec[1]
                else:
                    raise EasyBuildError("Wrong patch spec '%s', only int/string are supported as 2nd element",
                                         str(patch_spec))
            else:
                patch_file = patch_spec

            path = self.obtain_file(patch_file, extension=extension)
            if path:
                self.log.debug('File %s found for patch %s' % (path, patch_spec))
                patchspec = {
                    'name': patch_file,
                    'path': path,
                    'checksum': self.get_checksum_for(checksums, filename=patch_file, index=index),
                }
                if suff:
                    if copy_file:
                        patchspec['copy'] = suff
                    else:
                        patchspec['sourcepath'] = suff
                if level is not None:
                    patchspec['level'] = level

                if extension:
                    patches.append(patchspec)
                else:
                    self.patches.append(patchspec)
            else:
                raise EasyBuildError('No file found for patch %s', patch_spec)

        if extension:
            self.log.info("Fetched extension patches: %s" % patches)
            return [patch['path'] for patch in patches]
        else:
            self.log.info("Added patches: %s" % self.patches)

    def fetch_extension_sources(self):
        """
        Find source file for extensions.
        """
        exts_sources = []
        self.cfg.enable_templating = False
        exts_list = self.cfg['exts_list']
        self.cfg.enable_templating = True

        if self.dry_run:
            self.dry_run_msg("\nList of sources/patches for extensions:")

        for ext in exts_list:
            if (isinstance(ext, list) or isinstance(ext, tuple)) and ext:

                # expected format: (name, version, options (dict))

                ext_name = ext[0]
                if len(ext) == 1:
                    exts_sources.append({'name': ext_name})
                else:
                    ext_version = ext[1]
                    ext_options = {}

                    def_src_tmpl = "%(name)s-%(version)s.tar.gz"

                    if len(ext) == 3:
                        ext_options = ext[2]

                        if not isinstance(ext_options, dict):
                            raise EasyBuildError("Unexpected type (non-dict) for 3rd element of %s", ext)
                    elif len(ext) > 3:
                        raise EasyBuildError('Extension specified in unknown format (list/tuple too long)')

                    ext_src = {
                        'name': ext_name,
                        'version': ext_version,
                        'options': ext_options,
                    }

                    checksums = ext_options.get('checksums', None)

                    if ext_options.get('source_tmpl', None):
                        fn = resolve_template(ext_options['source_tmpl'], ext_src)
                    else:
                        fn = resolve_template(def_src_tmpl, ext_src)

                    if ext_options.get('nosource', None):
                        exts_sources.append(ext_src)
                    else:
                        source_urls = [resolve_template(url, ext_src) for url in ext_options.get('source_urls', [])]
                        src_fn = self.obtain_file(fn, extension=True, urls=source_urls)

                        if src_fn:
                            ext_src.update({'src': src_fn})

                            if checksums:
                                fn_checksum = self.get_checksum_for(checksums, filename=src_fn, index=0)
                                if verify_checksum(src_fn, fn_checksum):
                                    self.log.info('Checksum for ext source %s verified' % fn)
                                else:
                                    raise EasyBuildError('Checksum for ext source %s failed', fn)

                            ext_patches = self.fetch_patches(patch_specs=ext_options.get('patches', []), extension=True)
                            if ext_patches:
                                self.log.debug('Found patches for extension %s: %s' % (ext_name, ext_patches))
                                ext_src.update({'patches': ext_patches})

                                if checksums:
                                    self.log.debug('Verifying checksums for extension patches...')
                                    for index, ext_patch in enumerate(ext_patches):
                                        checksum = self.get_checksum_for(checksums[1:], filename=ext_patch, index=index)
                                        if verify_checksum(ext_patch, checksum):
                                            self.log.info('Checksum for extension patch %s verified' % ext_patch)
                                        else:
                                            raise EasyBuildError('Checksum for extension patch %s failed', ext_patch)
                            else:
                                self.log.debug('No patches found for extension %s.' % ext_name)

                            exts_sources.append(ext_src)

                        else:
                            raise EasyBuildError("Source for extension %s not found.", ext)

            elif isinstance(ext, basestring):
                exts_sources.append({'name': ext})

            else:
                raise EasyBuildError("Extension specified in unknown format (not a string/list/tuple)")

        return exts_sources

    def obtain_file(self, filename, extension=False, urls=None):
        """
        Locate the file with the given name
        - searches in different subdirectories of source path
        - supports fetching file from the web if path is specified as an url (i.e. starts with "http://:")
        """
        srcpaths = source_paths()

        # should we download or just try and find it?
        if filename.startswith("http://") or filename.startswith("ftp://"):

            # URL detected, so let's try and download it

            url = filename
            filename = url.split('/')[-1]

            # figure out where to download the file to
            filepath = os.path.join(srcpaths[0], self.name[0].lower(), self.name)
            if extension:
                filepath = os.path.join(filepath, "extensions")
            self.log.info("Creating path %s to download file to" % filepath)
            mkdir(filepath, parents=True)

            try:
                fullpath = os.path.join(filepath, filename)

                # only download when it's not there yet
                if os.path.exists(fullpath):
                    self.log.info("Found file %s at %s, no need to download it." % (filename, filepath))
                    return fullpath

                else:
                    if download_file(filename, url, fullpath):
                        return fullpath

            except IOError, err:
                raise EasyBuildError("Downloading file %s from url %s to %s failed: %s", filename, url, fullpath, err)

        else:
            # try and find file in various locations
            foundfile = None
            failedpaths = []

            # always look first in the dir of the current eb file
            ebpath = [os.path.dirname(self.cfg.path)]

            # always consider robot + easyconfigs install paths as a fall back (e.g. for patch files, test cases, ...)
            common_filepaths = []
            if self.robot_path:
                common_filepaths.extend(self.robot_path)
            common_filepaths.extend(get_paths_for(subdir=EASYCONFIGS_PKG_SUBDIR, robot_path=self.robot_path))

            for path in ebpath + common_filepaths + srcpaths:
                # create list of candidate filepaths
                namepath = os.path.join(path, self.name)
                letterpath = os.path.join(path, self.name.lower()[0], self.name)

                # most likely paths
                candidate_filepaths = [
                    letterpath,  # easyblocks-style subdir
                    namepath,  # subdir with software name
                    path,  # directly in directory
                ]

                # see if file can be found at that location
                for cfp in candidate_filepaths:

                    fullpath = os.path.join(cfp, filename)

                    # also check in 'extensions' subdir for extensions
                    if extension:
                        fullpaths = [
                            os.path.join(cfp, "extensions", filename),
                            os.path.join(cfp, "packages", filename),  # legacy
                            fullpath
                        ]
                    else:
                        fullpaths = [fullpath]

                    for fp in fullpaths:
                        if os.path.isfile(fp):
                            self.log.info("Found file %s at %s" % (filename, fp))
                            foundfile = os.path.abspath(fp)
                            break  # no need to try further
                        else:
                            failedpaths.append(fp)

                if foundfile:
                    break  # no need to try other source paths

            if foundfile:
                if self.dry_run:
                    self.dry_run_msg("  * %s found at %s", filename, foundfile)
                return foundfile
            else:
                # try and download source files from specified source URLs
                if urls:
                    source_urls = urls
                else:
                    source_urls = []
                source_urls.extend(self.cfg['source_urls'])

                targetdir = os.path.join(srcpaths[0], self.name.lower()[0], self.name)
                mkdir(targetdir, parents=True)

                for url in source_urls:

                    if extension:
                        targetpath = os.path.join(targetdir, "extensions", filename)
                    else:
                        targetpath = os.path.join(targetdir, filename)

                    if isinstance(url, basestring):
                        if url[-1] in ['=', '/']:
                            fullurl = "%s%s" % (url, filename)
                        else:
                            fullurl = "%s/%s" % (url, filename)
                    elif isinstance(url, tuple):
                        # URLs that require a suffix, e.g., SourceForge download links
                        # e.g. http://sourceforge.net/projects/math-atlas/files/Stable/3.8.4/atlas3.8.4.tar.bz2/download
                        fullurl = "%s/%s/%s" % (url[0], filename, url[1])
                    else:
                        self.log.warning("Source URL %s is of unknown type, so ignoring it." % url)
                        continue

                    # PyPI URLs may need to be converted due to change in format of these URLs,
                    # cfr. https://bitbucket.org/pypa/pypi/issues/438
                    if PYPI_PKG_URL_PATTERN in fullurl and not is_alt_pypi_url(fullurl):
                        alt_url = derive_alt_pypi_url(fullurl)
                        if alt_url:
                            _log.debug("Using alternate PyPI URL for %s: %s", fullurl, alt_url)
                            fullurl = alt_url
                        else:
                            _log.debug("Failed to derive alternate PyPI URL for %s, so retaining the original", fullurl)

                    if self.dry_run:
                        self.dry_run_msg("  * %s will be downloaded to %s", filename, targetpath)
                        if extension and urls:
                            # extensions typically have custom source URLs specified, only mention first
                            self.dry_run_msg("    (from %s, ...)", fullurl)
                        downloaded = True

                    else:
                        self.log.debug("Trying to download file %s from %s to %s ..." % (filename, fullurl, targetpath))
                        downloaded = False
                        try:
                            if download_file(filename, fullurl, targetpath):
                                downloaded = True

                        except IOError, err:
                            self.log.debug("Failed to download %s from %s: %s" % (filename, url, err))
                            failedpaths.append(fullurl)
                            continue

                    if downloaded:
                        # if fetching from source URL worked, we're done
                        self.log.info("Successfully downloaded source file %s from %s" % (filename, fullurl))
                        return targetpath
                    else:
                        failedpaths.append(fullurl)

                if self.dry_run:
                    self.dry_run_msg("  * %s (MISSING)", filename)
                    return filename
                else:
                    raise EasyBuildError("Couldn't find file %s anywhere, and downloading it didn't work either... "
                                         "Paths attempted (in order): %s ", filename, ', '.join(failedpaths))

    #
    # GETTER/SETTER UTILITY FUNCTIONS
    #
    @property
    def name(self):
        """
        Shortcut the get the module name.
        """
        return self.cfg['name']

    @property
    def version(self):
        """
        Shortcut the get the module version.
        """
        return self.cfg['version']

    @property
    def toolchain(self):
        """
        Toolchain used to build this easyblock
        """
        return self.cfg.toolchain

    @property
    def full_mod_name(self):
        """
        Full module name (including subdirectory in module install path)
        """
        return self.cfg.full_mod_name

    @property
    def short_mod_name(self):
        """
        Short module name (not including subdirectory in module install path)
        """
        return self.cfg.short_mod_name

    @property
    def mod_subdir(self):
        """
        Subdirectory in module install path
        """
        return self.cfg.mod_subdir

    @property
    def moduleGenerator(self):
        """
        Module generator (DEPRECATED, use self.module_generator instead).
        """
        self.log.nosupport("self.moduleGenerator is replaced by self.module_generator", '2.0')

    #
    # DIRECTORY UTILITY FUNCTIONS
    #
    def gen_builddir(self):
        """Generate the (unique) name for the builddir"""
        clean_name = remove_unwanted_chars(self.name)

        # if a toolchain version starts with a -, remove the - so prevent a -- in the path name
        tcversion = self.toolchain.version.lstrip('-')
        lastdir = "%s%s-%s%s" % (self.cfg['versionprefix'], self.toolchain.name, tcversion, self.cfg['versionsuffix'])

        builddir = os.path.join(os.path.abspath(build_path()), clean_name, self.version, lastdir)

        # make sure build dir is unique if cleanupoldbuild is False or not set
        if not self.cfg.get('cleanupoldbuild', False):
            uniq_builddir = builddir
            suff = 0
            while(os.path.isdir(uniq_builddir)):
                uniq_builddir = "%s.%d" % (builddir, suff)
                suff += 1
            builddir = uniq_builddir

        self.builddir = builddir
        self.log.info("Build dir set to %s" % self.builddir)

    def make_builddir(self):
        """
        Create the build directory.
        """
        if not self.build_in_installdir:
            # self.builddir should be already set by gen_builddir()
            if not self.builddir:
                raise EasyBuildError("self.builddir not set, make sure gen_builddir() is called first!")
            self.log.debug("Creating the build directory %s (cleanup: %s)", self.builddir, self.cfg['cleanupoldbuild'])
        else:
            self.log.info("Changing build dir to %s" % self.installdir)
            self.builddir = self.installdir

            self.log.info("Overriding 'cleanupoldinstall' (to False), 'cleanupoldbuild' (to True) "
                          "and 'keeppreviousinstall' because we're building in the installation directory.")
            # force cleanup before installation
            self.cfg['cleanupoldbuild'] = True
            self.cfg['keeppreviousinstall'] = False
            # avoid cleanup after installation
            self.cfg['cleanupoldinstall'] = False

        # always make build dir
        self.make_dir(self.builddir, self.cfg['cleanupoldbuild'])

    def gen_installdir(self):
        """
        Generate the name of the installation directory.
        """
        basepath = install_path()
        if basepath:
            self.install_subdir = ActiveMNS().det_install_subdir(self.cfg)
            self.installdir = os.path.join(os.path.abspath(basepath), self.install_subdir)
            self.log.info("Software install dir set to %s" % self.installdir)

            mod_basepath = install_path('mod')
            mod_path_suffix = build_option('suffix_modules_path')
            self.installdir_mod = os.path.join(os.path.abspath(mod_basepath), mod_path_suffix)
            self.log.info("Module install dir set to %s" % self.installdir_mod)
        else:
            raise EasyBuildError("Can't set installation directory")

    def make_installdir(self, dontcreate=None):
        """
        Create the installation directory.
        """
        self.log.debug("Creating the installation directory %s (cleanup: %s)" % (self.installdir,
                                                                                 self.cfg['cleanupoldinstall']))
        if self.build_in_installdir:
            self.cfg['keeppreviousinstall'] = True
        dontcreate = (dontcreate is None and self.cfg['dontcreateinstalldir']) or dontcreate
        self.make_dir(self.installdir, self.cfg['cleanupoldinstall'], dontcreateinstalldir=dontcreate)

    def make_dir(self, dir_name, clean, dontcreateinstalldir=False):
        """
        Create the directory.
        """
        if os.path.exists(dir_name):
            self.log.info("Found old directory %s" % dir_name)
            if self.cfg['keeppreviousinstall']:
                self.log.info("Keeping old directory %s (hopefully you know what you are doing)" % dir_name)
                return
            elif clean:
                try:
                    rmtree2(dir_name)
                    self.log.info("Removed old directory %s" % dir_name)
                except OSError, err:
                    raise EasyBuildError("Removal of old directory %s failed: %s", dir_name, err)
            else:
                try:
                    timestamp = time.strftime("%Y%m%d-%H%M%S")
                    backupdir = "%s.%s" % (dir_name, timestamp)
                    shutil.move(dir_name, backupdir)
                    self.log.info("Moved old directory %s to %s" % (dir_name, backupdir))
                except OSError, err:
                    raise EasyBuildError("Moving old directory to backup %s %s failed: %s", dir_name, backupdir, err)

        if dontcreateinstalldir:
            olddir = dir_name
            dir_name = os.path.dirname(dir_name)
            self.log.info("Cleaning only, no actual creation of %s, only verification/defining of dirname %s" % (olddir, dir_name))
            if os.path.exists(dir_name):
                return
            # if not, create dir as usual

        mkdir(dir_name, parents=True)

    #
    # MODULE UTILITY FUNCTIONS
    #

    def make_devel_module(self, create_in_builddir=False):
        """
        Create a develop module file which sets environment based on the build
        Usage: module load name, which loads the module you want to use. $EBDEVELNAME should then be the full path
        to the devel module file. So now you can module load $EBDEVELNAME.

        WARNING: you cannot unload using $EBDEVELNAME (for now: use module unload `basename $EBDEVELNAME`)
        """

        self.log.info("Making devel module...")

        # load fake module
        fake_mod_data = self.load_fake_module(purge=True)

        header = self.module_generator.MODULE_SHEBANG
        if header:
            header += '\n'

        load_lines = []
        # capture all the EBDEVEL vars
        # these should be all the dependencies and we should load them
        recursive_unload = self.cfg['recursive_module_unload']
        for key in os.environ:
            # legacy support
            if key.startswith(DEVEL_ENV_VAR_NAME_PREFIX):
                if not key.endswith(convert_name(self.name, upper=True)):
                    path = os.environ[key]
                    if os.path.isfile(path):
                        mod_name = path.rsplit(os.path.sep, 1)[-1]
                        load_statement = self.module_generator.load_module(mod_name, recursive_unload=recursive_unload)
                        load_lines.append(load_statement)
            elif key.startswith('SOFTDEVEL'):
                self.log.nosupport("Environment variable SOFTDEVEL* being relied on", '2.0')

        env_lines = []
        for (key, val) in env.get_changes().items():
            # check if non-empty string
            # TODO: add unset for empty vars?
            if val.strip():
                env_lines.append(self.module_generator.set_environment(key, val))

        if create_in_builddir:
            output_dir = self.builddir
        else:
            output_dir = os.path.join(self.installdir, log_path())
            mkdir(output_dir, parents=True)

        filename = os.path.join(output_dir, ActiveMNS().det_devel_module_filename(self.cfg))
        self.log.debug("Writing devel module to %s" % filename)

        txt = ''.join([header] + load_lines + env_lines)
        write_file(filename, txt)

        # cleanup: unload fake module, remove fake module dir
        self.clean_up_fake_module(fake_mod_data)

    def make_module_dep(self, unload_info=None):
        """
        Make the dependencies for the module file.

        :param unload_info: dictionary with full module names as keys and module name to unload first as corr. value
        """
        deps = []
        mns = ActiveMNS()
        unload_info = unload_info or {}

        # include load statements for toolchain, either directly or for toolchain dependencies
        if self.toolchain.name != DUMMY_TOOLCHAIN_NAME:
            if mns.expand_toolchain_load():
                mod_names = self.toolchain.toolchain_dep_mods
                deps.extend(mod_names)
                self.log.debug("Adding toolchain components as module dependencies: %s" % mod_names)
            else:
                deps.append(self.toolchain.det_short_module_name())
                self.log.debug("Adding toolchain %s as a module dependency" % deps[-1])

        # include load/unload statements for dependencies
        builddeps = self.cfg.builddependencies()
        # include 'module load' statements for dependencies in reverse order
        for dep in self.toolchain.dependencies:
            if not dep in builddeps:
                modname = dep['short_mod_name']
                self.log.debug("Adding %s as a module dependency" % modname)
                deps.append(modname)
            else:
                self.log.debug("Skipping build dependency %s" % str(dep))

        self.log.debug("Full list of dependencies: %s" % deps)

        # exclude dependencies that extend $MODULEPATH and form the path to the top of the module tree (if any)
        full_mod_subdir = os.path.join(self.installdir_mod, self.mod_subdir)
        init_modpaths = mns.det_init_modulepaths(self.cfg)
        top_paths = [self.installdir_mod] + [os.path.join(self.installdir_mod, p) for p in init_modpaths]
        excluded_deps = self.modules_tool.path_to_top_of_module_tree(top_paths, self.cfg.short_mod_name,
                                                                     full_mod_subdir, deps)

        deps = [d for d in deps if d not in excluded_deps]
        self.log.debug("List of retained dependencies: %s" % deps)
        recursive_unload = self.cfg['recursive_module_unload']

        loads = []
        for dep in deps:
            unload_modules = []
            if dep in unload_info:
                unload_modules.append(unload_info[dep])
            loads.append(self.module_generator.load_module(dep, recursive_unload=recursive_unload,
                                                           unload_modules=unload_modules))

        # Force unloading any other modules
        if self.cfg['moduleforceunload']:
            unloads = [self.module_generator.unload_module(d) for d in deps[::-1]]
            return ''.join(unloads) + ''.join(loads)
        else:
            return ''.join(loads)

    def make_module_description(self):
        """
        Create the module description.
        """
        return self.module_generator.get_description()

    def make_module_extra(self, altroot=None, altversion=None):
        """
        Set extra stuff in module file, e.g. $EBROOT*, $EBVERSION*, etc.

        :param altroot: path to use to define $EBROOT*
        :param altversion: version to use to define $EBVERSION*
        """
        lines = ['']

        env_name = convert_name(self.name, upper=True)

        # $EBROOT<NAME>
        root_envvar = ROOT_ENV_VAR_NAME_PREFIX + env_name
        if altroot:
            set_root_envvar = self.module_generator.set_environment(root_envvar, altroot)
        else:
            set_root_envvar = self.module_generator.set_environment(root_envvar, '', relpath=True)
        lines.append(set_root_envvar)

        # $EBVERSION<NAME>
        version_envvar = VERSION_ENV_VAR_NAME_PREFIX + env_name
        lines.append(self.module_generator.set_environment(version_envvar, altversion or self.version))

        # $EBDEVEL<NAME>
        devel_path = os.path.join(log_path(), ActiveMNS().det_devel_module_filename(self.cfg))
        devel_path_envvar = DEVEL_ENV_VAR_NAME_PREFIX + env_name
        lines.append(self.module_generator.set_environment(devel_path_envvar, devel_path, relpath=True))

        lines.append('\n')
        for (key, value) in self.cfg['modextravars'].items():
            lines.append(self.module_generator.set_environment(key, value))

        for (key, value) in self.cfg['modextrapaths'].items():
            if isinstance(value, basestring):
                value = [value]
            elif not isinstance(value, (tuple, list)):
                raise EasyBuildError("modextrapaths dict value %s (type: %s) is not a list or tuple",
                                     value, type(value))
            lines.append(self.module_generator.prepend_paths(key, value))

        if self.cfg['modloadmsg']:
            lines.append(self.module_generator.msg_on_load(self.cfg['modloadmsg']))

        if self.cfg['modtclfooter']:
            if isinstance(self.module_generator, ModuleGeneratorTcl):
                self.log.debug("Including Tcl footer in module: %s", self.cfg['modtclfooter'])
                lines.extend([self.cfg['modtclfooter'], '\n'])
            else:
                self.log.warning("Not including footer in Tcl syntax in non-Tcl module file: %s",
                                 self.cfg['modtclfooter'])

        if self.cfg['modluafooter']:
            if isinstance(self.module_generator, ModuleGeneratorLua):
                self.log.debug("Including Lua footer in module: %s", self.cfg['modluafooter'])
                lines.extend([self.cfg['modluafooter'], '\n'])
            else:
                self.log.warning("Not including footer in Lua syntax in non-Lua module file: %s",
                                 self.cfg['modluafooter'])

        for (key, value) in self.cfg['modaliases'].items():
            lines.append(self.module_generator.set_alias(key, value))

        txt = ''.join(lines)
        self.log.debug("make_module_extra added this: %s", txt)

        return txt

    def make_module_extra_extensions(self):
        """
        Sets optional variables for extensions.
        """
        # add stuff specific to individual extensions
        lines = [self.module_extra_extensions]

        # set environment variable that specifies list of extensions
        if self.exts_all:
            exts_list = ','.join(['%s-%s' % (ext['name'], ext.get('version', '')) for ext in self.exts_all])
            env_var_name = convert_name(self.name, upper=True)
            lines.append(self.module_generator.set_environment('EBEXTSLIST%s' % env_var_name, exts_list))

        return ''.join(lines)

    def make_module_footer(self):
        """
        Insert a footer section in the module file, primarily meant for contextual information
        """
        footer = [self.module_generator.comment("Built with EasyBuild version %s" % VERBOSE_VERSION)]

        # add extra stuff for extensions (if any)
        if self.cfg['exts_list']:
            footer.append(self.make_module_extra_extensions())

        # include modules footer if one is specified
        if self.modules_footer is not None:
            self.log.debug("Including specified footer into module: '%s'" % self.modules_footer)
            footer.append(self.modules_footer)

        return ''.join(footer)

    def make_module_extend_modpath(self):
        """
        Include prepend-path statements for extending $MODULEPATH.
        """
        txt = ''
        if self.cfg['include_modpath_extensions']:
            modpath_exts = ActiveMNS().det_modpath_extensions(self.cfg)
            self.log.debug("Including module path extensions returned by module naming scheme: %s", modpath_exts)
            full_path_modpath_extensions = [os.path.join(self.installdir_mod, ext) for ext in modpath_exts]
            # module path extensions must exist, otherwise loading this module file will fail
            for modpath_extension in full_path_modpath_extensions:
                mkdir(modpath_extension, parents=True)
            txt = self.module_generator.use(full_path_modpath_extensions)

            # add user-specific module path; use statement will be guarded so no need to create the directories
            user_modpath = build_option('subdir_user_modules')
            if user_modpath:
                user_modpath_exts = ActiveMNS().det_user_modpath_extensions(self.cfg)
                user_modpath_exts = [os.path.join(user_modpath, e) for e in user_modpath_exts]
                self.log.debug("Including user module path extensions returned by naming scheme: %s", user_modpath_exts)
                txt += self.module_generator.use(user_modpath_exts, prefix=self.module_generator.getenv_cmd('HOME'),
                                                 guarded=True)
        else:
            self.log.debug("Not including module path extensions, as specified.")
        return txt

    def make_module_req(self):
        """
        Generate the environment-variables to run the module.
        """
        requirements = self.make_module_req_guess()

        lines = []
        if os.path.isdir(self.installdir):
            try:
                os.chdir(self.installdir)
            except OSError, err:
                raise EasyBuildError("Failed to change to %s: %s", self.installdir, err)

            lines.append('\n')

            if self.dry_run:
                self.dry_run_msg("List of paths that would be searched and added to module file:\n")
                note = "note: glob patterns are not expanded and existence checks "
                note += "for paths are skipped for the statements below due to dry run"
                lines.append(self.module_generator.comment(note))

            for key in sorted(requirements):
                if self.dry_run:
                    self.dry_run_msg(" $%s: %s" % (key, ', '.join(requirements[key])))
                reqs = requirements[key]
                if isinstance(reqs, basestring):
                    self.log.warning("Hoisting string value %s into a list before iterating over it", reqs)
                    reqs = [reqs]

                for path in reqs:
                    # only use glob if the string is non-empty
                    if path and not self.dry_run:
                        paths = sorted(glob.glob(path))
                    else:
                        # empty string is a valid value here (i.e. to prepend the installation prefix, cfr $CUDA_HOME)
                        paths = [path]

                    lines.append(self.module_generator.prepend_paths(key, paths))
            if self.dry_run:
                self.dry_run_msg('')
            try:
                os.chdir(self.orig_workdir)
            except OSError, err:
                raise EasyBuildError("Failed to change back to %s: %s", self.orig_workdir, err)

        return ''.join(lines)

    def make_module_req_guess(self):
        """
        A dictionary of possible directories to look for.
        """
        return {
            'PATH': ['bin', 'sbin'],
            'LD_LIBRARY_PATH': ['lib', 'lib32', 'lib64'],
            'LIBRARY_PATH': ['lib', 'lib32', 'lib64'],
            'CPATH': ['include'],
            'MANPATH': ['man', os.path.join('share', 'man')],
            'PKG_CONFIG_PATH': [os.path.join(x, 'pkgconfig') for x in ['lib', 'lib32', 'lib64', 'share']],
            'ACLOCAL_PATH': [os.path.join('share', 'aclocal')],
            'CLASSPATH': ['*.jar'],
        }

    def load_module(self, mod_paths=None, purge=True):
        """
        Load module for this software package/version, after purging all currently loaded modules.
        """
        # self.full_mod_name might not be set (e.g. during unit tests)
        if self.full_mod_name is not None:
            if mod_paths is None:
                mod_paths = []
            all_mod_paths = mod_paths + ActiveMNS().det_init_modulepaths(self.cfg)

            # for flat module naming schemes, we can load the module directly;
            # for non-flat (hierarchical) module naming schemes, we may need to load the toolchain module first
            # to update $MODULEPATH such that the module can be loaded using the short module name
            mods = [self.short_mod_name]
            if self.mod_subdir and self.toolchain.name != DUMMY_TOOLCHAIN_NAME:
                mods.insert(0, self.toolchain.det_short_module_name())

            self.modules_tool.load(mods, mod_paths=all_mod_paths, purge=purge, init_env=self.initial_environ)
        else:
            self.log.warning("Not loading module, since self.full_mod_name is not set.")

    def load_fake_module(self, purge=False):
        """
        Create and load fake module.
        """
        # take a copy of the current environment before loading the fake module, so we can restore it
        env = copy.deepcopy(os.environ)

        # create fake module
        fake_mod_path = self.make_module_step(fake=True)

        # load fake module
        self.modules_tool.prepend_module_path(os.path.join(fake_mod_path, self.mod_subdir))
        self.load_module(purge=purge)

        return (fake_mod_path, env)

    def clean_up_fake_module(self, fake_mod_data):
        """
        Clean up fake module.
        """
        fake_mod_path, env = fake_mod_data
        # unload module and remove temporary module directory
        # self.short_mod_name might not be set (e.g. during unit tests)
        if fake_mod_path and self.short_mod_name is not None:
            try:
                self.modules_tool.unload([self.short_mod_name])
                self.modules_tool.remove_module_path(os.path.join(fake_mod_path, self.mod_subdir))
                rmtree2(os.path.dirname(fake_mod_path))
            except OSError, err:
                raise EasyBuildError("Failed to clean up fake module dir %s: %s", fake_mod_path, err)
        elif self.short_mod_name is None:
            self.log.warning("Not unloading module, since self.short_mod_name is not set.")

        # restore original environment
        restore_env(env)

    def load_dependency_modules(self):
        """Load dependency modules."""
        self.modules_tool.load([ActiveMNS().det_full_module_name(dep) for dep in self.cfg.dependencies()])

    #
    # EXTENSIONS UTILITY FUNCTIONS
    #

    def prepare_for_extensions(self):
        """
        Also do this before (eg to set the template)
        """
        pass

    def skip_extensions(self):
        """
        Called when self.skip is True
        - use this to detect existing extensions and to remove them from self.exts
        - based on initial R version
        """
        # disabling templating is required here to support legacy string templates like name/version
        self.cfg.enable_templating = False
        exts_filter = self.cfg['exts_filter']
        self.cfg.enable_templating = True

        if not exts_filter or len(exts_filter) == 0:
            raise EasyBuildError("Skipping of extensions, but no exts_filter set in easyconfig")
        elif isinstance(exts_filter, basestring) or len(exts_filter) != 2:
            raise EasyBuildError('exts_filter should be a list or tuple of ("command","input")')
        cmdtmpl = exts_filter[0]
        cmdinputtmpl = exts_filter[1]
        if not self.exts:
            self.exts = []

        res = []
        for ext in self.exts:
            name = ext['name']
            if 'options' in ext and 'modulename' in ext['options']:
                modname = ext['options']['modulename']
            else:
                modname = name
            tmpldict = {
                'ext_name': modname,
                'ext_version': ext.get('version'),
                'src': ext.get('source'),
            }

            try:
                cmd = cmdtmpl % tmpldict
            except KeyError, err:
                msg = "KeyError occured on completing extension filter template: %s; "
                msg += "'name'/'version' keys are no longer supported, should use 'ext_name'/'ext_version' instead"
                self.log.nosupport(msg, '2.0')

            if cmdinputtmpl:
                stdin = cmdinputtmpl % tmpldict
                (cmdstdouterr, ec) = run_cmd(cmd, log_all=False, log_ok=False, simple=False, inp=stdin, regexp=False)
            else:
                (cmdstdouterr, ec) = run_cmd(cmd, log_all=False, log_ok=False, simple=False, regexp=False)
            self.log.info("exts_filter result %s %s", cmdstdouterr, ec)
            if ec:
                self.log.info("Not skipping %s" % name)
                self.log.debug("exit code: %s, stdout/err: %s" % (ec, cmdstdouterr))
                res.append(ext)
            else:
                self.log.info("Skipping %s" % name)
        self.exts = res

    #
    # MISCELLANEOUS UTILITY FUNCTIONS
    #

    def guess_start_dir(self):
        """
        Return the directory where to start the whole configure/make/make install cycle from
        - typically self.src[0]['finalpath']
        - start_dir option
        -- if abspath: use that
        -- else, treat it as subdir for regular procedure
        """
        start_dir = ''
        if self.cfg['start_dir']:
            start_dir = self.cfg['start_dir']

        if not os.path.isabs(start_dir):
            if len(self.src) > 0 and not self.skip and self.src[0]['finalpath']:
                topdir = self.src[0]['finalpath']
            else:
                topdir = self.builddir

            # during dry run, use subdirectory that would likely result from unpacking
            if self.dry_run and os.path.samefile(topdir, self.builddir):
                topdir = os.path.join(self.builddir, '%s-%s' % (self.name, self.version))
                self.log.info("Modified parent directory of start dir in dry run mode to likely path %s", topdir)
                # make sure start_dir subdir exists (cfr. check below)
                mkdir(os.path.join(topdir, start_dir), parents=True)

            abs_start_dir = os.path.join(topdir, start_dir)
            if topdir.endswith(start_dir) and not os.path.exists(abs_start_dir):
                self.cfg['start_dir'] = topdir
            else:
                if os.path.exists(abs_start_dir):
                    self.cfg['start_dir'] = abs_start_dir
                else:
                    raise EasyBuildError("Specified start dir %s does not exist", abs_start_dir)

        self.log.info("Using %s as start dir", self.cfg['start_dir'])

        try:
            os.chdir(self.cfg['start_dir'])
            self.log.debug("Changed to real build directory %s (start_dir)" % self.cfg['start_dir'])
        except OSError, err:
            raise EasyBuildError("Can't change to real build directory %s: %s", self.cfg['start_dir'], err)

    def handle_iterate_opts(self):
        """Handle options relevant during iterated part of build/install procedure."""

        # disable templating in this function, since we're messing about with values in self.cfg
        self.cfg.enable_templating = False

        # handle configure/build/install options that are specified as lists
        # set first element to be used, keep track of list in *_list options dictionary
        # this will only be done during first iteration, since after that the options won't be lists anymore
        suffix = "_list"
        sufflen = len(suffix)
        for opt in ITERATE_OPTIONS:
            # keep track of list, supply first element as first option to handle
            if isinstance(self.cfg[opt], (list, tuple)):
                self.iter_opts[opt + suffix] = self.cfg[opt]  # copy
                self.log.debug("Found list for %s: %s" % (opt, self.iter_opts[opt + suffix]))

        # pop first element from all *_list options as next value to use
        for (lsname, ls) in self.iter_opts.items():
            opt = lsname[:-sufflen]  # drop '_list' part from name to get option name
            if len(self.iter_opts[lsname]) > 0:
                self.cfg[opt] = self.iter_opts[lsname].pop(0)  # first element will be used next
            else:
                self.cfg[opt] = ''  # empty list => empty option as next value
            self.log.debug("Next value for %s: %s" % (opt, str(self.cfg[opt])))

        # re-enable templating before self.cfg values are used
        self.cfg.enable_templating = True

    def det_iter_cnt(self):
        """Determine iteration count based on configure/build/install options that may be lists."""
        iter_cnt = max([1] + [len(self.cfg[opt]) for opt in ITERATE_OPTIONS
                              if isinstance(self.cfg[opt], (list, tuple))])
        return iter_cnt

    #
    # STEP FUNCTIONS
    #
    def check_readiness_step(self):
        """
        Verify if all is ok to start build.
        """
        # set level of parallelism for build
        par = build_option('parallel')
        if self.cfg['parallel']:
            if par is None:
                par = self.cfg['parallel']
                self.log.debug("Desired parallelism specified via 'parallel' easyconfig parameter: %s", par)
            else:
                par = min(int(par), int(self.cfg['parallel']))
                self.log.debug("Desired parallelism: minimum of 'parallel' build option/easyconfig parameter: %s", par)
        else:
            self.log.debug("Desired parallelism specified via 'parallel' build option: %s", par)

        self.cfg['parallel'] = det_parallelism(par=par, maxpar=self.cfg['maxparallel'])
        self.log.info("Setting parallelism: %s" % self.cfg['parallel'])

        # check whether modules are loaded
        loadedmods = self.modules_tool.loaded_modules()
        if len(loadedmods) > 0:
            self.log.warning("Loaded modules detected: %s" % loadedmods)

        # do all dependencies have a toolchain version?
        self.toolchain.add_dependencies(self.cfg.dependencies())
        if not len(self.cfg.dependencies()) == len(self.toolchain.dependencies):
            self.log.debug("dep %s (%s)" % (len(self.cfg.dependencies()), self.cfg.dependencies()))
            self.log.debug("tc.dep %s (%s)" % (len(self.toolchain.dependencies), self.toolchain.dependencies))
            raise EasyBuildError('Not all dependencies have a matching toolchain version')

        # check if the application is not loaded at the moment
        (root, env_var) = get_software_root(self.name, with_env_var=True)
        if root:
            raise EasyBuildError("Module is already loaded (%s is set), installation cannot continue.", env_var)

        # check if main install needs to be skipped
        # - if a current module can be found, skip is ok
        # -- this is potentially very dangerous
        if self.cfg['skip']:
            if self.modules_tool.exist([self.full_mod_name], skip_avail=True)[0]:
                self.skip = True
                self.log.info("Module %s found." % self.full_mod_name)
                self.log.info("Going to skip actual main build and potential existing extensions. Expert only.")
            else:
                self.log.info("No module %s found. Not skipping anything." % self.full_mod_name)

    def fetch_step(self, skip_checksums=False):
        """Fetch source files and patches (incl. extensions)."""

        # check EasyBuild version
        easybuild_version = self.cfg['easybuild_version']
        if not easybuild_version:
            self.log.warn("Easyconfig does not specify an EasyBuild-version (key 'easybuild_version')! "
                          "Assuming the latest version")
        else:
            if LooseVersion(easybuild_version) < VERSION:
                self.log.warn("EasyBuild-version %s is older than the currently running one. Proceed with caution!",
                              easybuild_version)
            elif LooseVersion(easybuild_version) > VERSION:
                raise EasyBuildError("EasyBuild-version %s is newer than the currently running one. Aborting!",
                                     easybuild_version)

        if self.dry_run:

            self.dry_run_msg("Available download URLs for sources/patches:")
            if self.cfg['source_urls']:
                for source_url in self.cfg['source_urls']:
                    self.dry_run_msg("  * %s/$source", source_url)
            else:
                self.dry_run_msg('(none)')

            # actual list of sources is printed via _obtain_file_dry_run method
            self.dry_run_msg("\nList of sources:")

        # fetch sources
        if self.cfg['sources']:
            self.fetch_sources(self.cfg['sources'], checksums=self.cfg['checksums'])
        else:
            self.log.info('no sources provided')

        if self.dry_run:
            # actual list of patches is printed via _obtain_file_dry_run method
            self.dry_run_msg("\nList of patches:")

        # fetch patches
        if self.cfg['patches']:
            if isinstance(self.cfg['checksums'], (list, tuple)):
                # if checksums are provided as a list, first entries are assumed to be for sources
                patches_checksums = self.cfg['checksums'][len(self.cfg['sources']):]
            else:
                patches_checksums = self.cfg['checksums']
            self.fetch_patches(checksums=patches_checksums)
        else:
            self.log.info('no patches provided')
            if self.dry_run:
                self.dry_run_msg('(none)')

        # compute checksums for all source and patch files
        if not (skip_checksums or self.dry_run):
            for fil in self.src + self.patches:
                check_sum = compute_checksum(fil['path'], checksum_type=DEFAULT_CHECKSUM)
                fil[DEFAULT_CHECKSUM] = check_sum
                self.log.info("%s checksum for %s: %s" % (DEFAULT_CHECKSUM, fil['path'], fil[DEFAULT_CHECKSUM]))

        # fetch extensions
        if self.cfg['exts_list']:
            self.exts = self.fetch_extension_sources()

        # create parent dirs in install and modules path already
        # this is required when building in parallel
        mod_symlink_paths = ActiveMNS().det_module_symlink_paths(self.cfg)
        parent_subdir = os.path.dirname(self.install_subdir)
        pardirs = [
            self.installdir,
            os.path.join(self.installdir_mod, parent_subdir),
        ]
        for mod_symlink_path in mod_symlink_paths:
            pardirs.append(os.path.join(install_path('mod'), mod_symlink_path, parent_subdir))

        self.log.info("Checking dirs that need to be created: %s" % pardirs)
        for pardir in pardirs:
            mkdir(pardir, parents=True)

    def checksum_step(self):
        """Verify checksum of sources and patches, if a checksum is available."""
        for fil in self.src + self.patches:
            if self.dry_run:
                # dry run mode: only report checksums, don't actually verify them
                filename = os.path.basename(fil['path'])
                expected_checksum = fil['checksum'] or '(none)'
                self.dry_run_msg("* expected checksum for %s: %s", filename, expected_checksum)
            else:
                if not verify_checksum(fil['path'], fil['checksum']):
                    raise EasyBuildError("Checksum verification for %s using %s failed.", fil['path'], fil['checksum'])
                else:
                    self.log.info("Checksum verification for %s using %s passed." % (fil['path'], fil['checksum']))

    def extract_step(self):
        """
        Unpack the source files.
        """
        for src in self.src:
            self.log.info("Unpacking source %s" % src['name'])
            srcdir = extract_file(src['path'], self.builddir, cmd=src['cmd'], extra_options=self.cfg['unpack_options'])
            if srcdir:
                self.src[self.src.index(src)]['finalpath'] = srcdir
            else:
                raise EasyBuildError("Unpacking source %s failed", src['name'])

    def patch_step(self, beginpath=None):
        """
        Apply the patches
        """
        for patch in self.patches:
            self.log.info("Applying patch %s" % patch['name'])

            # patch source at specified index (first source if not specified)
            srcind = patch.get('source', 0)
            # if patch level is specified, use that (otherwise let apply_patch derive patch level)
            level = patch.get('level', None)
            # determine suffix of source path to apply patch in (if any)
            srcpathsuffix = patch.get('sourcepath', patch.get('copy', ''))
            # determine whether 'patch' file should be copied rather than applied
            copy_patch = 'copy' in patch and not 'sourcepath' in patch

            self.log.debug("Source index: %s; patch level: %s; source path suffix: %s; copy patch: %s",
                           srcind, level, srcpathsuffix, copy)

            if beginpath is None:
                try:
                    beginpath = self.src[srcind]['finalpath']
                    self.log.debug("Determine begin path for patch %s: %s" % (patch['name'], beginpath))
                except IndexError, err:
                    raise EasyBuildError("Can't apply patch %s to source at index %s of list %s: %s",
                                         patch['name'], srcind, self.src, err)
            else:
                self.log.debug("Using specified begin path for patch %s: %s" % (patch['name'], beginpath))

            # detect partial overlap between paths
            src = os.path.abspath(weld_paths(beginpath, srcpathsuffix))
            self.log.debug("Applying patch %s in path %s", patch, src)

            if not apply_patch(patch['path'], src, copy=copy_patch, level=level):
                raise EasyBuildError("Applying patch %s failed", patch['name'])

    def prepare_step(self, start_dir=True):
        """
        Pre-configure step. Set's up the builddir just before starting configure

        :param start_dir: guess start directory based on unpacked sources
        """
        if self.dry_run:
            self.dry_run_msg("Defining build environment, based on toolchain (options) and specified dependencies...\n")

        # clean environment, undefine any unwanted environment variables that may be harmful
        self.cfg['unwanted_env_vars'] = env.unset_env_vars(self.cfg['unwanted_env_vars'])

        # prepare toolchain: load toolchain module and dependencies, set up build environment
        self.toolchain.prepare(self.cfg['onlytcmod'], silent=self.silent)

<<<<<<< HEAD
        self.log.debug("prepare_step: PATH %s" % os.environ['PATH'])
        if build_option('rpath'):
            # Setup the environment and copy wrapper script into path
            prepare_ld_wrapper()

        self.log.debug("prepare_step after rpath : PATH %s" % os.environ['PATH'])
=======
        # handle allowed system dependencies
        for (name, version) in self.cfg['allow_system_deps']:
            # root is set to name, not an actual path
            env.setvar(get_software_root_env_var_name(name), name)
            # version is expected to be something that makes sense
            env.setvar(get_software_version_env_var_name(name), version)

        extra_modules = build_option('extra_modules')
        if extra_modules:
            self.log.info("Loading extra modules: %s", extra_modules)
            self.modules_tool.load(extra_modules)

>>>>>>> b75c6b60
        # guess directory to start configure/build/install process in, and move there
        if start_dir:
            self.guess_start_dir()

    def configure_step(self):
        """Configure build  (abstract method)."""
        raise NotImplementedError

    def build_step(self):
        """Build software  (abstract method)."""
        raise NotImplementedError

    def test_step(self):
        """Run unit tests provided by software (if any)."""
        if self.cfg['runtest']:

            self.log.debug("Trying to execute %s as a command for running unit tests...")
            (out, _) = run_cmd(self.cfg['runtest'], log_all=True, simple=False)

            return out

    def stage_install_step(self):
        """
        Install in a stage directory before actual installation.
        """
        pass

    def install_step(self):
        """Install built software (abstract method)."""
        raise NotImplementedError

    def extensions_step(self, fetch=False):
        """
        After make install, run this.
        - only if variable len(exts_list) > 0
        - optionally: load module that was just created using temp module file
        - find source for extensions, in 'extensions' (and 'packages' for legacy reasons)
        - run extra_extensions
        """
        if len(self.cfg['exts_list']) == 0:
            self.log.debug("No extensions in exts_list")
            return

        # load fake module
        fake_mod_data = None
        if not self.dry_run:
            fake_mod_data = self.load_fake_module(purge=True)

            # also load modules for build dependencies again, since those are not loaded by the fake module
            self.modules_tool.load(dep['short_mod_name'] for dep in self.cfg['builddependencies'])

        self.prepare_for_extensions()

        if fetch:
            self.exts = self.fetch_extension_sources()

        self.exts_all = self.exts[:]  # retain a copy of all extensions, regardless of filtering/skipping

        if self.skip:
            self.skip_extensions()

        # actually install extensions
        self.log.debug("Installing extensions")
        exts_defaultclass = self.cfg['exts_defaultclass']
        exts_classmap = self.cfg['exts_classmap']

        # we really need a default class
        if not exts_defaultclass and fake_mod_data:
            self.clean_up_fake_module(fake_mod_data)
            raise EasyBuildError("ERROR: No default extension class set for %s", self.name)

        # obtain name and module path for default extention class
        if hasattr(exts_defaultclass, '__iter__'):
            self.log.nosupport("Module path for default class is explicitly defined", '2.0')

        elif isinstance(exts_defaultclass, basestring):
            # proper way: derive module path from specified class name
            default_class = exts_defaultclass
            default_class_modpath = get_module_path(default_class, generic=True)

        else:
            raise EasyBuildError("Improper default extension class specification, should be list/tuple or string.")

        # get class instances for all extensions
        exts_cnt = len(self.exts)
        for idx, ext in enumerate(self.exts):
            self.log.debug("Starting extension %s" % ext['name'])
            print_msg("installing extension %s %s (%d/%d)..." % (ext['name'], ext.get('version', ''), idx+1, exts_cnt))

            # always go back to original work dir to avoid running stuff from a dir that no longer exists
            os.chdir(self.orig_workdir)

            cls, inst = None, None
            class_name = encode_class_name(ext['name'])
            mod_path = get_module_path(class_name)

            # try instantiating extension-specific class
            try:
                # no error when importing class fails, in case we run into an existing easyblock
                # with a similar name (e.g., Perl Extension 'GO' vs 'Go' for which 'EB_Go' is available)
                cls = get_easyblock_class(None, name=ext['name'], default_fallback=False, error_on_failed_import=False)
                self.log.debug("Obtained class %s for extension %s" % (cls, ext['name']))
                if cls is not None:
                    inst = cls(self, ext)
            except (ImportError, NameError), err:
                self.log.debug("Failed to use extension-specific class for extension %s: %s" % (ext['name'], err))

            # alternative attempt: use class specified in class map (if any)
            if inst is None and ext['name'] in exts_classmap:

                class_name = exts_classmap[ext['name']]
                mod_path = get_module_path(class_name)
                try:
                    cls = get_class_for(mod_path, class_name)
                    inst = cls(self, ext)
                except (ImportError, NameError), err:
                    raise EasyBuildError("Failed to load specified class %s for extension %s: %s",
                                         class_name, ext['name'], err)

            # fallback attempt: use default class
            if inst is None:
                try:
                    cls = get_class_for(default_class_modpath, default_class)
                    self.log.debug("Obtained class %s for installing extension %s" % (cls, ext['name']))
                    inst = cls(self, ext)
                    self.log.debug("Installing extension %s with default class %s (from %s)",
                                   ext['name'], default_class, default_class_modpath)
                except (ImportError, NameError), err:
                    raise EasyBuildError("Also failed to use default class %s from %s for extension %s: %s, giving up",
                                         default_class, default_class_modpath, ext['name'], err)
            else:
                self.log.debug("Installing extension %s with class %s (from %s)" % (ext['name'], class_name, mod_path))

            if self.dry_run:
                tup = (ext['name'], ext.get('version', ''), cls.__name__)
                msg = "\n* installing extension %s %s using '%s' easyblock\n" % tup
                self.dry_run_msg(msg)

            self.log.debug("List of loaded modules: %s", self.modules_tool.list())

            # prepare toolchain build environment, but only when not doing a dry run
            # since in that case the build environment is the same as for the parent
            if self.dry_run:
                self.dry_run_msg("defining build environment based on toolchain (options) and dependencies...")
            else:
                # don't reload modules for toolchain, there is no need since they will be loaded already;
                # the (fake) module for the parent software gets loaded before installing extensions
                inst.toolchain.prepare(onlymod=self.cfg['onlytcmod'], silent=True, loadmod=False)

            # real work
            inst.prerun()
            txt = inst.run()
            if txt:
                self.module_extra_extensions += txt
            inst.postrun()

            # append so we can make us of it later (in sanity_check_step)
            self.ext_instances.append(inst)

        # cleanup (unload fake module, remove fake module dir)
        if fake_mod_data:
            self.clean_up_fake_module(fake_mod_data)

    def package_step(self):
        """Package installed software (e.g., into an RPM), if requested, using selected package tool."""

        if build_option('package'):

            pkgtype = build_option('package_type')
            pkgdir_dest = os.path.abspath(package_path())
            opt_force = build_option('force')

            self.log.info("Generating %s package in %s", pkgtype, pkgdir_dest)
            pkgdir_src = package(self)

            mkdir(pkgdir_dest)

            for src_file in glob.glob(os.path.join(pkgdir_src, "*.%s" % pkgtype)):
                dest_file = os.path.join(pkgdir_dest, os.path.basename(src_file))
                if os.path.exists(dest_file) and not opt_force:
                    raise EasyBuildError("Unable to copy package %s to %s (already exists).", src_file, dest_file)
                else:
                    self.log.info("Copied package %s to %s", src_file, pkgdir_dest)
                    shutil.copy(src_file, pkgdir_dest)

        else:
            self.log.info("Skipping package step (not enabled)")

    def post_install_step(self):
        """
        Do some postprocessing
        - run post install commands if any were specified
        """
        if self.cfg['postinstallcmds'] is not None:
            # make sure we have a list of commands
            if not isinstance(self.cfg['postinstallcmds'], (list, tuple)):
                raise EasyBuildError("Invalid value for 'postinstallcmds', should be list or tuple of strings.")
            for cmd in self.cfg['postinstallcmds']:
                if not isinstance(cmd, basestring):
                    raise EasyBuildError("Invalid element in 'postinstallcmds', not a string: %s", cmd)
                run_cmd(cmd, simple=True, log_ok=True, log_all=True)

    def sanity_check_step(self, *args, **kwargs):
        """
        Do a sanity check on the installation
        - if *any* of the files/subdirectories in the installation directory listed
          in sanity_check_paths are non-existent (or empty), the sanity check fails
        """
        if self.dry_run:
            self._sanity_check_step_dry_run(*args, **kwargs)
        else:
            self._sanity_check_step(*args, **kwargs)

    def _sanity_check_step_common(self, custom_paths, custom_commands):
        """Determine sanity check paths and commands to use."""

        # supported/required keys in for sanity check paths, along with function used to check the paths
        path_keys_and_check = {
            # files must exist and not be a directory
            'files': ('file', lambda fp: os.path.exists(fp) and not os.path.isdir(fp)),
            # directories must exist and be non-empty
            'dirs': ("(non-empty) directory", lambda dp: os.path.isdir(dp) and os.listdir(dp)),
        }

        # prepare sanity check paths
        paths = self.cfg['sanity_check_paths']
        if not paths:
            if custom_paths:
                paths = custom_paths
                self.log.info("Using customized sanity check paths: %s" % paths)
            else:
                paths = {}
                for key in path_keys_and_check:
                    paths.setdefault(key, [])
                paths.update({'dirs': ['bin', ('lib', 'lib64')]})
                self.log.info("Using default sanity check paths: %s" % paths)
        else:
            self.log.info("Using specified sanity check paths: %s" % paths)

        ks = sorted(paths.keys())
        valnottypes = [not isinstance(x, list) for x in paths.values()]
        lenvals = [len(x) for x in paths.values()]
        req_keys = sorted(path_keys_and_check.keys())
        if not ks == req_keys or sum(valnottypes) > 0 or sum(lenvals) == 0:
            raise EasyBuildError("Incorrect format for sanity_check_paths (should (only) have %s keys, "
                                 "values should be lists (at least one non-empty)).", ','.join(req_keys))

        commands = self.cfg['sanity_check_commands']
        if not commands:
            if custom_commands:
                commands = custom_commands
                self.log.info("Using customised sanity check commands: %s" % commands)
            else:
                commands = []
                self.log.info("Using specified sanity check commands: %s" % commands)

        for i, command in enumerate(commands):
            # set command to default. This allows for config files with
            # non-tuple commands
            if isinstance(command, basestring):
                self.log.debug("Using %s as sanity check command" % command)
                command = (command, None)
            elif not isinstance(command, tuple):
                self.log.debug("Setting sanity check command to default")
                command = (None, None)

            # Build substition dictionary
            check_cmd = {
                'name': self.name.lower(),
                'options': '-h',
            }
            if command[0] is not None:
                check_cmd['name'] = command[0]
            if command[1] is not None:
                check_cmd['options'] = command[1]

            commands[i] = "%(name)s %(options)s" % check_cmd

        return paths, path_keys_and_check, commands

    def _sanity_check_step_dry_run(self, custom_paths=None, custom_commands=None, **_):
        """Dry run version of sanity_check_step method."""
        paths, path_keys_and_check, commands = self._sanity_check_step_common(custom_paths, custom_commands)

        for key, (typ, _) in path_keys_and_check.items():
            self.dry_run_msg("Sanity check paths - %s ['%s']", typ, key)
            if paths[key]:
                for path in sorted(paths[key]):
                    self.dry_run_msg("  * %s", str(path))
            else:
                self.dry_run_msg("  (none)")

        self.dry_run_msg("Sanity check commands")
        if commands:
            for command in sorted(commands):
                self.dry_run_msg("  * %s", str(command))
        else:
            self.dry_run_msg("  (none)")

    def _sanity_check_step(self, custom_paths=None, custom_commands=None, extension=False):
        """Real version of sanity_check_step method."""
        paths, path_keys_and_check, commands = self._sanity_check_step_common(custom_paths, custom_commands)

        # check sanity check paths
        for key, (typ, check_fn) in path_keys_and_check.items():

            for xs in paths[key]:
                if isinstance(xs, basestring):
                    xs = (xs,)
                elif not isinstance(xs, tuple):
                    raise EasyBuildError("Unsupported type '%s' encountered in %s, not a string or tuple",
                                         key, type(xs))
                found = False
                for name in xs:
                    path = os.path.join(self.installdir, name)
                    if check_fn(path):
                        self.log.debug("Sanity check: found %s %s in %s" % (typ, name, self.installdir))
                        found = True
                        break
                    else:
                        self.log.debug("Could not find %s %s in %s" % (typ, name, self.installdir))
                if not found:
                    self.sanity_check_fail_msgs.append("no %s of %s in %s" % (typ, xs, self.installdir))
                    self.log.warning("Sanity check: %s" % self.sanity_check_fail_msgs[-1])

        fake_mod_data = None
        # only load fake module for non-extensions, and not during dry run
        if not (extension or self.dry_run):
            try:
                # unload all loaded modules before loading fake module
                # this ensures that loading of dependencies is tested, and avoids conflicts with build dependencies
                fake_mod_data = self.load_fake_module(purge=True)
            except EasyBuildError, err:
                self.sanity_check_fail_msgs.append("loading fake module failed: %s" % err)
                self.log.warning("Sanity check: %s" % self.sanity_check_fail_msgs[-1])

        # chdir to installdir (better environment for running tests)
        if os.path.isdir(self.installdir):
            try:
                os.chdir(self.installdir)
            except OSError, err:
                raise EasyBuildError("Failed to move to installdir %s: %s", self.installdir, err)

        # run sanity check commands
        for command in commands:

            out, ec = run_cmd(command, simple=False, log_ok=False, log_all=False)
            if ec != 0:
                fail_msg = "sanity check command %s exited with code %s (output: %s)" % (command, ec, out)
                self.sanity_check_fail_msgs.append(fail_msg)
                self.log.warning("Sanity check: %s" % self.sanity_check_fail_msgs[-1])
            else:
                self.log.debug("sanity check command %s ran successfully! (output: %s)" % (command, out))

        if not extension:
            failed_exts = [ext.name for ext in self.ext_instances if not ext.sanity_check_step()]

            if failed_exts:
                self.sanity_check_fail_msgs.append("sanity checks for %s extensions failed!" % failed_exts)
                self.log.warning("Sanity check: %s" % self.sanity_check_fail_msgs[-1])

        # cleanup
        if fake_mod_data:
            self.clean_up_fake_module(fake_mod_data)

        # pass or fail
        if self.sanity_check_fail_msgs:
            raise EasyBuildError("Sanity check failed: %s", ', '.join(self.sanity_check_fail_msgs))
        else:
            self.log.debug("Sanity check passed!")

    def cleanup_step(self):
        """
        Cleanup leftover mess: remove/clean build directory

        except when we're building in the installation directory or
        cleanup_builddir is False, otherwise we remove the installation
        """
        if not self.build_in_installdir and build_option('cleanup_builddir'):
            try:
                os.chdir(self.orig_workdir)  # make sure we're out of the dir we're removing

                self.log.info("Cleaning up builddir %s (in %s)" % (self.builddir, os.getcwd()))

                rmtree2(self.builddir)
                base = os.path.dirname(self.builddir)

                # keep removing empty directories until we either find a non-empty one
                # or we end up in the root builddir
                while len(os.listdir(base)) == 0 and not os.path.samefile(base, build_path()):
                    os.rmdir(base)
                    base = os.path.dirname(base)

            except OSError, err:
                raise EasyBuildError("Cleaning up builddir %s failed: %s", self.builddir, err)

        if not build_option('cleanup_builddir'):
            self.log.info("Keeping builddir %s" % self.builddir)

        env.restore_env_vars(self.cfg['unwanted_env_vars'])

    def make_module_step(self, fake=False):
        """
        Generate module file

        :param fake: generate 'fake' module in temporary location, rather than actual module file
        """
        modpath = self.module_generator.prepare(fake=fake)

        txt = self.module_generator.MODULE_SHEBANG
        if txt:
            txt += '\n'

        if self.modules_header:
            txt += self.modules_header + '\n'

        txt += self.make_module_description()
        txt += self.make_module_dep()
        txt += self.make_module_extend_modpath()
        txt += self.make_module_req()
        txt += self.make_module_extra()
        txt += self.make_module_footer()

        mod_filepath = self.module_generator.get_module_filepath(fake=fake)

        if self.dry_run:
            # only report generating actual module file during dry run, don't mention temporary module files
            if not fake:
                self.dry_run_msg("Generating module file %s, with contents:\n", mod_filepath)
                for line in txt.split('\n'):
                    self.dry_run_msg(' ' * 4 + line)

        else:
            write_file(mod_filepath, txt)
            self.log.info("Module file %s written: %s", mod_filepath, txt)

            # invalidate relevant 'module avail'/'module show' cache entries
            modpath = self.module_generator.get_modules_path(fake=fake)
            # consider both paths: for short module name, and subdir indicated by long module name
            paths = [modpath]
            if self.mod_subdir:
                paths.append(os.path.join(modpath, self.mod_subdir))

            for path in paths:
                invalidate_module_caches_for(path)

            # only update after generating final module file
            if not fake:
                self.modules_tool.update()

            mod_symlink_paths = ActiveMNS().det_module_symlink_paths(self.cfg)
            self.module_generator.create_symlinks(mod_symlink_paths, fake=fake)

            if not fake:
                self.make_devel_module()

        return modpath

    def permissions_step(self):
        """
        Finalize installation procedure: adjust permissions as configured, change group ownership (if requested).
        Installing user must be member of the group that it is changed to.
        """
        if self.group is not None:
            # remove permissions for others, and set group ID
            try:
                perms = stat.S_IROTH | stat.S_IWOTH | stat.S_IXOTH
                adjust_permissions(self.installdir, perms, add=False, recursive=True, group_id=self.group[1],
                                   relative=True, ignore_errors=True)
            except EasyBuildError, err:
                raise EasyBuildError("Unable to change group permissions of file(s): %s", err)
            self.log.info("Successfully made software only available for group %s (gid %s)" % self.group)

        if build_option('read_only_installdir'):
            # remove write permissions for everyone
            perms = stat.S_IWUSR | stat.S_IWGRP | stat.S_IWOTH
            adjust_permissions(self.installdir, perms, add=False, recursive=True, relative=True, ignore_errors=True)
            self.log.info("Successfully removed write permissions recursively for *EVERYONE* on install dir.")

        elif build_option('group_writable_installdir'):
            # enable write permissions for group
            perms = stat.S_IWGRP
            adjust_permissions(self.installdir, perms, add=True, recursive=True, relative=True, ignore_errors=True)
            self.log.info("Successfully enabled write permissions recursively for group on install dir.")

        else:
            # remove write permissions for group and other
            perms = stat.S_IWGRP | stat.S_IWOTH
            adjust_permissions(self.installdir, perms, add=False, recursive=True, relative=True, ignore_errors=True)
            self.log.info("Successfully removed write permissions recursively for group/other on install dir.")

            # add read permissions for everybody on all files, taking into account group (if any)
            perms = stat.S_IRUSR | stat.S_IRGRP
            self.log.debug("Ensuring read permissions for user/group on install dir (recursively)")
            if self.group is None:
                perms |= stat.S_IROTH
                self.log.debug("Also ensuring read permissions for others on install dir (no group specified)")

            umask = build_option('umask')
            if umask is not None:
                # umask is specified as a string, so interpret it first as integer in octal, then take complement (~)
                perms &= ~int(umask, 8)
                self.log.debug("Taking umask '%s' into account when ensuring read permissions to install dir", umask)

            adjust_permissions(self.installdir, perms, add=True, recursive=True, relative=True, ignore_errors=True)
            self.log.info("Successfully added read permissions '%s' recursively on install dir", oct(perms))

    def test_cases_step(self):
        """
        Run provided test cases.
        """
        for test in self.cfg['tests']:
            os.chdir(self.orig_workdir)
            if os.path.isabs(test):
                path = test
            else:
                for source_path in source_paths():
                    path = os.path.join(source_path, self.name, test)
                    if os.path.exists(path):
                        break
                if not os.path.exists(path):
                    raise EasyBuildError("Test specifies invalid path: %s", path)

            try:
                self.log.debug("Running test %s" % path)
                run_cmd(path, log_all=True, simple=True)
            except EasyBuildError, err:
                raise EasyBuildError("Running test %s failed: %s", path, err)

    def update_config_template_run_step(self):
        """Update the the easyconfig template dictionary with easyconfig.TEMPLATE_NAMES_EASYBLOCK_RUN_STEP names"""

        for name in TEMPLATE_NAMES_EASYBLOCK_RUN_STEP:
            self.cfg.template_values[name[0]] = str(getattr(self, name[0], None))
        self.cfg.generate_template_values()

    def _skip_step(self, step, skippable):
        """Dedice whether or not to skip the specified step."""
        module_only = build_option('module_only')
        force = build_option('force')
        skip = False

        # skip step if specified as individual (skippable) step
        if skippable and (self.skip or step in self.cfg['skipsteps']):
            self.log.info("Skipping %s step (skip: %s, skipsteps: %s)", step, self.skip, self.cfg['skipsteps'])
            skip = True

        # skip step when only generating module file
        # * still run sanity check without use of force
        # * always run ready & prepare step to set up toolchain + deps
        elif module_only and not step in MODULE_ONLY_STEPS:
            self.log.info("Skipping %s step (only generating module)", step)
            skip = True

        # allow skipping sanity check too when only generating module and force is used
        elif module_only and step == SANITYCHECK_STEP and force:
            self.log.info("Skipping %s step because of forced module-only mode", step)
            skip = True

        else:
            self.log.debug("Not skipping %s step (skippable: %s, skip: %s, skipsteps: %s, module_only: %s, force: %s",
                           step, skippable, self.skip, self.cfg['skipsteps'], module_only, force)

        return skip

    def run_step(self, step, step_methods):
        """
        Run step, returns false when execution should be stopped
        """
        self.log.info("Starting %s step", step)
        self.update_config_template_run_step()
        for step_method in step_methods:
            self.log.info("Running method %s part of step %s" % ('_'.join(step_method.func_code.co_names), step))

            if self.dry_run:
                self.dry_run_msg("[%s method]", step_method(self).__name__)

                # if an known possible error occurs, just report it and continue
                try:
                    # step_method is a lambda function that takes an EasyBlock instance as an argument,
                    # and returns the actual method, so use () to execute it
                    step_method(self)()
                except Exception as err:
                    if build_option('extended_dry_run_ignore_errors'):
                        dry_run_warning("ignoring error %s" % err, silent=self.silent)
                        self.ignored_errors = True
                    else:
                        raise
                self.dry_run_msg('')
            else:
                # step_method is a lambda function that takes an EasyBlock instance as an argument,
                # and returns the actual method, so use () to execute it
                step_method(self)()

        if self.cfg['stop'] == step:
            self.log.info("Stopping after %s step.", step)
            raise StopException(step)

    @staticmethod
    def get_steps(run_test_cases=True, iteration_count=1):
        """Return a list of all steps to be performed."""

        def get_step(tag, descr, substeps, skippable, initial=True):
            """Determine step definition based on whether it's an initial run or not."""
            substeps = [substep for (always_include, substep) in substeps if (initial or always_include)]
            return (tag, descr, substeps, skippable)

        # list of substeps for steps that are slightly different from 2nd iteration onwards
        ready_substeps = [
            (False, lambda x: x.check_readiness_step),
            (True, lambda x: x.make_builddir),
            (True, lambda x: env.reset_changes),
            (True, lambda x: x.handle_iterate_opts),
        ]
        ready_step_spec = lambda initial: get_step(READY_STEP, "creating build dir, resetting environment",
                                                   ready_substeps, False, initial=initial)

        source_substeps = [
            (False, lambda x: x.checksum_step),
            (True, lambda x: x.extract_step),
        ]
        source_step_spec = lambda initial: get_step(SOURCE_STEP, "unpacking", source_substeps, True, initial=initial)

        def prepare_step_spec(initial):
            """Return prepare step specification."""
            if initial:
                substeps = [lambda x: x.prepare_step]
            else:
                substeps = [lambda x: x.guess_start_dir]
            return (PREPARE_STEP, 'preparing', substeps, False)

        install_substeps = [
            (False, lambda x: x.stage_install_step),
            (False, lambda x: x.make_installdir),
            (True, lambda x: x.install_step),
        ]
        install_step_spec = lambda initial: get_step('install', "installing", install_substeps, True, initial=initial)

        # format for step specifications: (stop_name: (description, list of functions, skippable))

        # core steps that are part of the iterated loop
        patch_step_spec = (PATCH_STEP, 'patching', [lambda x: x.patch_step], True)
        configure_step_spec = (CONFIGURE_STEP, 'configuring', [lambda x: x.configure_step], True)
        build_step_spec = (BUILD_STEP, 'building', [lambda x: x.build_step], True)
        test_step_spec = (TEST_STEP, 'testing', [lambda x: x.test_step], True)

        # part 1: pre-iteration + first iteration
        steps_part1 = [
            (FETCH_STEP, 'fetching files', [lambda x: x.fetch_step], False),
            ready_step_spec(True),
            source_step_spec(True),
            patch_step_spec,
            prepare_step_spec(True),
            configure_step_spec,
            build_step_spec,
            test_step_spec,
            install_step_spec(True),
        ]
        # part 2: iterated part, from 2nd iteration onwards
        # repeat core procedure again depending on specified iteration count
        # not all parts of all steps need to be rerun (see e.g., ready, prepare)
        steps_part2 = [
            ready_step_spec(False),
            source_step_spec(False),
            patch_step_spec,
            prepare_step_spec(False),
            configure_step_spec,
            build_step_spec,
            test_step_spec,
            install_step_spec(False),
        ] * (iteration_count - 1)
        # part 3: post-iteration part
        steps_part3 = [
            (EXTENSIONS_STEP, 'taking care of extensions', [lambda x: x.extensions_step], False),
            (POSTPROC_STEP, 'postprocessing', [lambda x: x.post_install_step], True),
            (SANITYCHECK_STEP, 'sanity checking', [lambda x: x.sanity_check_step], False),
            (CLEANUP_STEP, 'cleaning up', [lambda x: x.cleanup_step], False),
            (MODULE_STEP, 'creating module', [lambda x: x.make_module_step], False),
            (PERMISSIONS_STEP, 'permissions', [lambda x: x.permissions_step], False),
            (PACKAGE_STEP, 'packaging', [lambda x: x.package_step], False),
        ]

        # full list of steps, included iterated steps
        steps = steps_part1 + steps_part2 + steps_part3

        if run_test_cases:
            steps.append((TESTCASES_STEP, 'running test cases', [
                lambda x: x.load_module,
                lambda x: x.test_cases_step,
            ], False))

        return steps

    def run_all_steps(self, run_test_cases):
        """
        Build and install this software.
        run_test_cases (bool): run tests after building (e.g.: make test)
        """
        if self.cfg['stop'] and self.cfg['stop'] == 'cfg':
            return True

        steps = self.get_steps(run_test_cases=run_test_cases, iteration_count=self.det_iter_cnt())

        print_msg("building and installing %s..." % self.full_mod_name, log=self.log, silent=self.silent)
        try:
            for (step_name, descr, step_methods, skippable) in steps:
                if self._skip_step(step_name, skippable):
                    print_msg("%s [skipped]" % descr, log=self.log, silent=self.silent)
                else:
                    if self.dry_run:
                        self.dry_run_msg("%s... [DRY RUN]\n", descr)
                    else:
                        print_msg("%s..." % descr, log=self.log, silent=self.silent)
                    self.run_step(step_name, step_methods)

        except StopException:
            pass

        # return True for successfull build (or stopped build)
        return True


def print_dry_run_note(loc, silent=True):
    """Print note on interpreting dry run output."""
    msg = '\n'.join([
        '',
        "Important note: the actual build & install procedure that will be performed may diverge",
        "(slightly) from what is outlined %s, due to conditions in the easyblock which are" % loc,
        "incorrectly handled in a dry run.",
        "Any errors that may occur are ignored and reported as warnings, on a per-step basis.",
        "Please be aware of this, and only use the information %s for quick debugging purposes." % loc,
        '',
    ])
    dry_run_msg(msg, silent=silent)


def build_and_install_one(ecdict, init_env):
    """
    Build the software
    :param ecdict: dictionary contaning parsed easyconfig + metadata
    :param init_env: original environment (used to reset environment)
    """
    silent = build_option('silent')

    spec = ecdict['spec']
    rawtxt = ecdict['ec'].rawtxt
    name = ecdict['ec']['name']

    dry_run = build_option('extended_dry_run')

    if dry_run:
        dry_run_msg('', silent=silent)
    print_msg("processing EasyBuild easyconfig %s" % spec, log=_log, silent=silent)

    if dry_run:
        # print note on interpreting dry run output (argument is reference to location of dry run messages)
        print_dry_run_note('below', silent=silent)

    # restore original environment, and then sanitize it
    _log.info("Resetting environment")
    filetools.errors_found_in_log = 0
    restore_env(init_env)
    sanitize_env()

    cwd = os.getcwd()

    # load easyblock
    easyblock = build_option('easyblock')
    if not easyblock:
        easyblock = fetch_parameters_from_easyconfig(rawtxt, ['easyblock'])[0]

    try:
        app_class = get_easyblock_class(easyblock, name=name)

        app = app_class(ecdict['ec'])
        _log.info("Obtained application instance of for %s (easyblock: %s)" % (name, easyblock))
    except EasyBuildError, err:
        print_error("Failed to get application instance for %s (easyblock: %s): %s" % (name, easyblock, err.msg),
                    silent=silent)

    # application settings
    stop = build_option('stop')
    if stop is not None:
        _log.debug("Stop set to %s" % stop)
        app.cfg['stop'] = stop

    skip = build_option('skip')
    if skip is not None:
        _log.debug("Skip set to %s" % skip)
        app.cfg['skip'] = skip

    # build easyconfig
    errormsg = '(no error)'
    # timing info
    start_time = time.time()
    try:
        run_test_cases = not build_option('skip_test_cases') and app.cfg['tests']
        result = app.run_all_steps(run_test_cases=run_test_cases)
    except EasyBuildError, err:
        first_n = 300
        errormsg = "build failed (first %d chars): %s" % (first_n, err.msg[:first_n])
        _log.warning(errormsg)
        result = False
    app.close_log()

    ended = 'ended'

    # make sure we're back in original directory before we finish up
    os.chdir(cwd)

    application_log = None

    # successful (non-dry-run) build
    if result and not dry_run:

        ec_filename = '%s-%s.eb' % (app.name, det_full_ec_version(app.cfg))

        if app.cfg['stop']:
            ended = 'STOPPED'
            if app.builddir is not None:
                new_log_dir = os.path.join(app.builddir, config.log_path())
            else:
                new_log_dir = os.path.dirname(app.logfile)
        else:
            new_log_dir = os.path.join(app.installdir, config.log_path())
            if build_option('read_only_installdir'):
                # temporarily re-enable write permissions for copying log/easyconfig to install dir
                adjust_permissions(new_log_dir, stat.S_IWUSR, add=True, recursive=False)

            # collect build stats
            _log.info("Collecting build stats...")

            buildstats = get_build_stats(app, start_time, build_option('command_line'))
            _log.info("Build stats: %s" % buildstats)

            if build_option("minimal_toolchains"):
                # for reproducability we dump out the parsed easyconfig since the contents are affected when
                # --minimal-toolchains (and --use-existing-modules) is used
                _log.debug("Dumping parsed easyconfig rather than original easyconfig to install dir")

                # add the parsed file to the reproducability directory
                # TODO --try-toolchain needs to be fixed so this doesn't play havoc with it's usability
                repo_spec = os.path.join(new_log_dir, 'reprod', ec_filename)
                app.cfg.dump(repo_spec)

            else:
                _log.debug("Dumping original easyconfig to install dir")
                repo_spec = spec

            try:
                # upload spec to central repository
                currentbuildstats = app.cfg['buildstats']
                repo = init_repository(get_repository(), get_repositorypath())
                if 'original_spec' in ecdict:
                    block = det_full_ec_version(app.cfg) + ".block"
                    repo.add_easyconfig(ecdict['original_spec'], app.name, block, buildstats, currentbuildstats)
                repo.add_easyconfig(repo_spec, app.name, det_full_ec_version(app.cfg), buildstats, currentbuildstats)
                repo.commit("Built %s" % app.full_mod_name)
                del repo
            except EasyBuildError, err:
                _log.warn("Unable to commit easyconfig to repository: %s", err)

        # cleanup logs
        log_fn = os.path.basename(get_log_filename(app.name, app.version))
        application_log = os.path.join(new_log_dir, log_fn)
        move_logs(app.logfile, application_log)

        try:
            newspec = os.path.join(new_log_dir, ec_filename)
            # only copy if the files are not the same file already (yes, it happens)
            if os.path.exists(newspec) and os.path.samefile(spec, newspec):
                _log.debug("Not copying easyconfig file %s to %s since files are identical" % (spec, newspec))
            else:
                shutil.copy(spec, newspec)
                _log.debug("Copied easyconfig file %s to %s" % (spec, newspec))
        except (IOError, OSError), err:
            print_error("Failed to copy easyconfig %s to %s: %s" % (spec, newspec, err))

        if build_option('read_only_installdir'):
            # take away user write permissions (again)
            adjust_permissions(new_log_dir, stat.S_IWUSR, add=False, recursive=False)

    if result:
        success = True
        summary = 'COMPLETED'
        succ = 'successfully'
    else:
        # build failed
        success = False
        summary = 'FAILED'

        build_dir = ''
        if app.builddir:
            build_dir = " (build directory: %s)" % (app.builddir)
        succ = "unsuccessfully%s: %s" % (build_dir, errormsg)

        # cleanup logs
        app.close_log()
        application_log = app.logfile

    print_msg("%s: Installation %s %s" % (summary, ended, succ), log=_log, silent=silent)

    # check for errors
    if filetools.errors_found_in_log > 0:
        print_msg("WARNING: %d possible error(s) were detected in the "
                  "build logs, please verify the build." % filetools.errors_found_in_log,
                  _log, silent=silent)

    if app.postmsg:
        print_msg("\nWARNING: %s\n" % app.postmsg, log=_log, silent=silent)

    if dry_run:
        # print note on interpreting dry run output (argument is reference to location of dry run messages)
        print_dry_run_note('above', silent=silent)

        if app.ignored_errors:
            dry_run_warning("One or more errors were ignored, see warnings above", silent=silent)
        else:
            dry_run_msg("(no ignored errors during dry run)\n", silent=silent)

    if application_log:
        # there may be multiple log files, or the file name may be different due to zipping
        logs = glob.glob('%s*' % application_log)
        print_msg("Results of the build can be found in the log file(s) %s" % ', '.join(logs), log=_log, silent=silent)

    del app

    return (success, application_log, errormsg)


def get_easyblock_instance(ecdict):
    """
    Get an instance for this easyconfig
    :param easyconfig: parsed easyconfig (EasyConfig instance)

    returns an instance of EasyBlock (or subclass thereof)
    """
    spec = ecdict['spec']
    rawtxt = ecdict['ec'].rawtxt
    name = ecdict['ec']['name']

    # handle easyconfigs with custom easyblocks
    # determine easyblock specification from easyconfig file, if any
    easyblock = fetch_parameters_from_easyconfig(rawtxt, ['easyblock'])[0]

    app_class = get_easyblock_class(easyblock, name=name)
    return app_class(ecdict['ec'])


def build_easyconfigs(easyconfigs, output_dir, test_results):
    """Build the list of easyconfigs."""

    build_stopped = {}
    apploginfo = lambda x, y: x.log.info(y)

    # sanitize environment before initialising easyblocks
    sanitize_env()

    def perform_step(step, obj, method, logfile):
        """Perform method on object if it can be built."""
        if (isinstance(obj, dict) and obj['spec'] not in build_stopped) or obj not in build_stopped:

            # update templates before every step (except for initialization)
            if isinstance(obj, EasyBlock):
                obj.update_config_template_run_step()

            try:
                if step == 'initialization':
                    _log.info("Running %s step" % step)
                    return get_easyblock_instance(obj)
                else:
                    apploginfo(obj, "Running %s step" % step)
                    method(obj)()
            except Exception, err:  # catch all possible errors, also crashes in EasyBuild code itself
                fullerr = str(err)
                if not isinstance(err, EasyBuildError):
                    tb = traceback.format_exc()
                    fullerr = '\n'.join([tb, str(err)])
                # we cannot continue building it
                if step == 'initialization':
                    obj = obj['spec']
                test_results.append((obj, step, fullerr, logfile))
                # keep a dict of so we can check in O(1) if objects can still be build
                build_stopped[obj] = step

    # initialize all instances
    apps = []
    for ec in easyconfigs:
        instance = perform_step('initialization', ec, None, _log)
        apps.append(instance)

    base_dir = os.getcwd()

    # keep track of environment right before initiating builds
    # note: may be different from ORIG_OS_ENVIRON, since EasyBuild may have defined additional env vars itself by now
    # e.g. via easyconfig.handle_allowed_system_deps
    base_env = copy.deepcopy(os.environ)
    succes = []

    for app in apps:

        # if initialisation step failed, app will be None
        if app:

            applog = os.path.join(output_dir, "%s-%s.log" % (app.name, det_full_ec_version(app.cfg)))

            start_time = time.time()

            # start with a clean slate
            os.chdir(base_dir)
            restore_env(base_env)
            sanitize_env()

            steps = EasyBlock.get_steps(iteration_count=app.det_iter_cnt())

            for (step_name, _, step_methods, skippable) in steps:
                if skippable and step_name in app.cfg['skipsteps']:
                    _log.info("Skipping step %s" % step_name)
                else:
                    for step_method in step_methods:
                        method_name = step_method(app).__name__
                        perform_step('_'.join([step_name, method_name]), app, step_method, applog)

            # close log and move it
            app.close_log()
            move_logs(app.logfile, applog)

            if app not in build_stopped:
                # gather build stats
                buildstats = get_build_stats(app, start_time, build_option('command_line'))
                succes.append((app, buildstats))

    for result in test_results:
        _log.info("%s crashed with an error during fase: %s, error: %s, log file: %s" % result)

    failed = len(build_stopped)
    total = len(apps)

    _log.info("%s of %s packages failed to build!" % (failed, total))

    output_file = os.path.join(output_dir, "easybuild-test.xml")
    _log.debug("writing xml output to %s" % output_file)
    write_to_xml(succes, test_results, output_file)

    return failed == 0


class StopException(Exception):
    """
    StopException class definition.
    """
    pass<|MERGE_RESOLUTION|>--- conflicted
+++ resolved
@@ -72,15 +72,11 @@
 from easybuild.tools.module_generator import ModuleGeneratorLua, ModuleGeneratorTcl, module_generator
 from easybuild.tools.module_naming_scheme.utilities import det_full_ec_version
 from easybuild.tools.modules import ROOT_ENV_VAR_NAME_PREFIX, VERSION_ENV_VAR_NAME_PREFIX, DEVEL_ENV_VAR_NAME_PREFIX
-<<<<<<< HEAD
-from easybuild.tools.modules import get_software_root, modules_tool
-from easybuild.tools.rpath import prepare_ld_wrapper
-=======
 from easybuild.tools.modules import invalidate_module_caches_for, get_software_root, get_software_root_env_var_name
 from easybuild.tools.modules import get_software_version_env_var_name
->>>>>>> b75c6b60
 from easybuild.tools.package.utilities import package
 from easybuild.tools.repository.repository import init_repository
+from easybuild.tools.rpath import prepare_ld_wrapper
 from easybuild.tools.toolchain import DUMMY_TOOLCHAIN_NAME
 from easybuild.tools.systemtools import det_parallelism, use_group
 from easybuild.tools.utilities import remove_unwanted_chars
@@ -1557,14 +1553,13 @@
         # prepare toolchain: load toolchain module and dependencies, set up build environment
         self.toolchain.prepare(self.cfg['onlytcmod'], silent=self.silent)
 
-<<<<<<< HEAD
         self.log.debug("prepare_step: PATH %s" % os.environ['PATH'])
         if build_option('rpath'):
             # Setup the environment and copy wrapper script into path
             prepare_ld_wrapper()
 
         self.log.debug("prepare_step after rpath : PATH %s" % os.environ['PATH'])
-=======
+
         # handle allowed system dependencies
         for (name, version) in self.cfg['allow_system_deps']:
             # root is set to name, not an actual path
@@ -1577,7 +1572,6 @@
             self.log.info("Loading extra modules: %s", extra_modules)
             self.modules_tool.load(extra_modules)
 
->>>>>>> b75c6b60
         # guess directory to start configure/build/install process in, and move there
         if start_dir:
             self.guess_start_dir()
