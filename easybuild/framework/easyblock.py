--- conflicted
+++ resolved
@@ -1738,13 +1738,8 @@
         steps = self.get_steps(run_test_cases=run_test_cases, iteration_count=self.det_iter_cnt())
 
         try:
-<<<<<<< HEAD
             full_name = det_full_module_name(self.cfg)
-            print_msg("building and installing %s..." % full_name, self.log)
-=======
-            full_name = "%s-%s" % (self.name, self.get_installversion())
             print_msg("building and installing %s..." % full_name, self.log, silent=self.silent)
->>>>>>> 3d8f68a4
             for (stop_name, descr, step_methods, skippable) in steps:
                 print_msg("%s..." % descr, self.log, silent=self.silent)
                 self.run_step(stop_name, step_methods, skippable=skippable)
