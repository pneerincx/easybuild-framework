--- conflicted
+++ resolved
@@ -818,15 +818,12 @@
             elif not isinstance(value, (tuple, list)):
                 self.log.error("modextrapaths dict value %s (type: %s) is not a list or tuple" % (value, type(value)))
             txt += self.moduleGenerator.prepend_paths(key, value)
-<<<<<<< HEAD
         if self.cfg['modloadmsg']:
             txt += self.moduleGenerator.msg_on_load(self.cfg['modloadmsg'])
         if self.cfg['modtclfooter']:
             txt += self.moduleGenerator.add_tcl_footer(self.cfg['modtclfooter'])
-=======
         for (key, value) in self.cfg['modaliases'].items():
             txt += self.moduleGenerator.set_alias(key, value)
->>>>>>> 4dd4fe74
 
         self.log.debug("make_module_extra added this: %s" % txt)
 
