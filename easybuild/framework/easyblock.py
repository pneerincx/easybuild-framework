# #
# Copyright 2009-2014 Ghent University
#
# This file is part of EasyBuild,
# originally created by the HPC team of Ghent University (http://ugent.be/hpc/en),
# with support of Ghent University (http://ugent.be/hpc),
# the Flemish Supercomputer Centre (VSC) (https://vscentrum.be/nl/en),
# the Hercules foundation (http://www.herculesstichting.be/in_English)
# and the Department of Economy, Science and Innovation (EWI) (http://www.ewi-vlaanderen.be/en).
#
# http://github.com/hpcugent/easybuild
#
# EasyBuild is free software: you can redistribute it and/or modify
# it under the terms of the GNU General Public License as published by
# the Free Software Foundation v2.
#
# EasyBuild is distributed in the hope that it will be useful,
# but WITHOUT ANY WARRANTY; without even the implied warranty of
# MERCHANTABILITY or FITNESS FOR A PARTICULAR PURPOSE.  See the
# GNU General Public License for more details.
#
# You should have received a copy of the GNU General Public License
# along with EasyBuild.  If not, see <http://www.gnu.org/licenses/>.
# #
"""
Generic EasyBuild support for building and installing software.
The EasyBlock class should serve as a base class for all easyblocks.

@author: Stijn De Weirdt (Ghent University)
@author: Dries Verdegem (Ghent University)
@author: Kenneth Hoste (Ghent University)
@author: Pieter De Baets (Ghent University)
@author: Jens Timmerman (Ghent University)
@author: Toon Willems (Ghent University)
@author: Ward Poelmans (Ghent University)
@author: Fotis Georgatos (University of Luxembourg)
"""

import copy
import grp  # @UnresolvedImport
import re
import os
import shutil
import stat
import sys
import time
import traceback
import urllib
from distutils.version import LooseVersion
from vsc import fancylogger
from vsc.utils.missing import nub

import easybuild.tools.environment as env
from easybuild.tools import config, filetools
from easybuild.framework.easyconfig.easyconfig import EasyConfig, ITERATE_OPTIONS, fetch_parameter_from_easyconfig_file
from easybuild.framework.easyconfig.easyconfig import get_class_for, get_easyblock_class, get_module_path
from easybuild.framework.easyconfig.easyconfig import resolve_template
from easybuild.framework.easyconfig.tools import get_paths_for, resolve_dependencies
from easybuild.framework.easyconfig.templates import TEMPLATE_NAMES_EASYBLOCK_RUN_STEP
from easybuild.tools.build_details import get_build_stats
from easybuild.tools.build_log import EasyBuildError, print_error, print_msg
from easybuild.tools.config import build_path, get_log_filename, get_repository, get_repositorypath, install_path
from easybuild.tools.config import log_path, module_classes, read_only_installdir, source_paths, build_option
from easybuild.tools.environment import modify_env
from easybuild.tools.filetools import DEFAULT_CHECKSUM
from easybuild.tools.filetools import adjust_permissions, apply_patch, convert_name
from easybuild.tools.filetools import download_file, encode_class_name, extract_file, read_file, rmtree2, run_cmd
from easybuild.tools.filetools import write_file, compute_checksum, verify_checksum
from easybuild.tools.jenkins import write_to_xml
from easybuild.tools.module_generator import GENERAL_CLASS, ModuleGenerator
from easybuild.tools.module_generator import det_full_module_name, det_devel_module_filename
from easybuild.tools.module_naming_scheme.utilities import det_full_ec_version
from easybuild.tools.modules import ROOT_ENV_VAR_NAME_PREFIX, VERSION_ENV_VAR_NAME_PREFIX, DEVEL_ENV_VAR_NAME_PREFIX
from easybuild.tools.modules import get_software_root, modules_tool
from easybuild.tools.repository import init_repository
from easybuild.tools.toolchain import DUMMY_TOOLCHAIN_NAME
from easybuild.tools.systemtools import get_avail_core_count
from easybuild.tools.utilities import remove_unwanted_chars
from easybuild.tools.version import this_is_easybuild, VERBOSE_VERSION, VERSION

_log = fancylogger.getLogger('easyblock')


class EasyBlock(object):
    """Generic support for building and installing software, base class for actual easyblocks."""

    # static class method for extra easyconfig parameter definitions
    # this makes it easy to access the information without needing an instance
    # subclasses of EasyBlock should call this method with a dictionary

    @staticmethod
    def extra_options(extra=None):
        """
        Extra options method which will be passed to the EasyConfig constructor.
        """
        if extra is None:
            extra = {}

        if not isinstance(extra, dict):
            _log.deprecated("Obtained value of type '%s' for extra, should be 'dict'" % type(extra), '2.0')
            _log.debug("Converting extra_options value '%s' of type '%s' to a dict" % (extra, type(extra)))
            extra = dict(extra)

        # to avoid breaking backward compatibility, we still need to return a list of tuples in EasyBuild v1.x
        _log.deprecated("Returning list of tuples rather than a dict as return value of extra_options", '2.0')
        res = extra.items()

        return res

    #
    # INIT
    #
    def __init__(self, ec):
        """
        Initialize the EasyBlock instance.
        @param ec: a parsed easyconfig file (EasyConfig instance)
        """
<<<<<<< HEAD
        if build_options is None:
            build_options = {}
        self.build_options = copy.deepcopy(build_options)
=======
>>>>>>> 3cfd8c96

        # list of patch/source files, along with checksums
        self.patches = []
        self.src = []
        self.checksums = []

        # build/install directories
        self.builddir = None
        self.installdir = None

        # extensions
        self.exts = None
        self.exts_all = None
        self.ext_instances = []
        self.skip = None
        self.module_extra_extensions = ''  # extra stuff for module file required by extensions

        # modules interface with default MODULEPATH
        self.modules_tool = modules_tool(build_options=self.build_options)
        # module generator
        self.moduleGenerator = None

        # modules footer
        self.modules_footer = None
        modules_footer_path = build_option('modules_footer')
        if modules_footer_path is not None:
            self.modules_footer = read_file(modules_footer_path)

        # recursive unloading in modules
        self.recursive_mod_unload = build_option('recursive_mod_unload')

        # easyconfig for this application
        if isinstance(ec, EasyConfig):
            self.cfg = ec
        else:
            _log.error("Value of incorrect type passed to EasyBlock constructor: %s ('%s')" % (type(ec), ec))

        # indicates whether build should be performed in installation dir
        self.build_in_installdir = self.cfg['buildininstalldir']

        # logging
        self.log = None
        self.logfile = None
        self.logdebug = build_option('debug')
        self.postmsg = ''  # allow a post message to be set, which can be shown as last output

        # original environ will be set later
        self.orig_environ = {}

        # list of loaded modules
        self.loaded_modules = []

        # robot path
        self.robot_path = build_option('robot_path')

        # original module path
        self.orig_modulepath = os.getenv('MODULEPATH')

        # keep track of original environment, so we restore it if needed
        self.orig_environ = copy.deepcopy(os.environ)

        # at the end of __init__, initialise the logging
        self._init_log()

        # iterate configure/build/options
        self.iter_opts = {}

        # sanity check fail error messages to report (if any)
        self.sanity_check_fail_msgs = []

        # should we keep quiet?
        self.silent = build_option('silent')

        # full module name to generate
        self.mod_name = None

        self.log.info("Init completed for application name %s version %s" % (self.name, self.version))


    # INIT/CLOSE LOG
    def _init_log(self):
        """
        Initialize the logger.
        """
        if not self.log is None:
            return

        self.logfile = get_log_filename(self.name, self.version, add_salt=True)
        fancylogger.logToFile(self.logfile)

        self.log = fancylogger.getLogger(name=self.__class__.__name__, fname=False)

        self.log.info(this_is_easybuild())


    def close_log(self):
        """
        Shutdown the logger.
        """
        self.log.info("Closing log for application name %s version %s" % (self.name, self.version))
        fancylogger.logToFile(self.logfile, enable=False)


    #
    # FETCH UTILITY FUNCTIONS
    #

    def get_checksum_for(self, checksums, filename=None, index=None):
        """
        Obtain checksum for given filename.

        @param checksums: a list or tuple of checksums (or None)
        @param filename: name of the file to obtain checksum for
        @param index: index of file in list
        """
        # if checksums are provided as a dict, lookup by source filename as key
        if isinstance(checksums, (list, tuple)):
            if index is not None and index < len(checksums) and (index >= 0 or abs(index) <= len(checksums)):
                return checksums[index]
            else:
                return None
        elif checksums is None:
            return None
        else:
            self.log.error("Invalid type for checksums (%s), should be list, tuple or None." % type(checksums))

    def fetch_sources(self, list_of_sources, checksums=None):
        """
        Add a list of source files (can be tarballs, isos, urls).
        All source files will be checked if a file exists (or can be located)
        """

        for index, src_entry in enumerate(list_of_sources):
            if isinstance(src_entry, (list, tuple)):
                cmd = src_entry[1]
                source = src_entry[0]
            elif isinstance(src_entry, basestring):
                cmd = None
                source = src_entry

            # check if the sources can be located
            path = self.obtain_file(source)
            if path:
                self.log.debug('File %s found for source %s' % (path, source))
                self.src.append({
                    'name': source,
                    'path': path,
                    'cmd': cmd,
                    'checksum': self.get_checksum_for(checksums, filename=source, index=index),
                    # always set a finalpath
                    'finalpath': self.builddir,
                })
            else:
                self.log.error('No file found for source %s' % source)

        self.log.info("Added sources: %s" % self.src)

    def fetch_patches(self, list_of_patches, extension=False, checksums=None):
        """
        Add a list of patches.
        All patches will be checked if a file exists (or can be located)
        """

        patches = []
        for index, patch_entry in enumerate(list_of_patches):

            # check if the patches can be located
            copy_file = False
            suff = None
            level = None
            if isinstance(patch_entry, (list, tuple)):
                if not len(patch_entry) == 2:
                    self.log.error("Unknown patch specification '%s', only two-element lists/tuples are supported!" % patch_entry)
                pf = patch_entry[0]

                if isinstance(patch_entry[1], int):
                    level = patch_entry[1]
                elif isinstance(patch_entry[1], basestring):
                    # non-patch files are assumed to be files to copy
                    if not patch_entry[0].endswith('.patch'):
                        copy_file = True
                    suff = patch_entry[1]
                else:
                    self.log.error("Wrong patch specification '%s', only int and string are supported as second element!" % patch_entry)
            else:
                pf = patch_entry

            path = self.obtain_file(pf, extension=extension)
            if path:
                self.log.debug('File %s found for patch %s' % (path, patch_entry))
                patchspec = {
                    'name': pf,
                    'path': path,
                    'checksum': self.get_checksum_for(checksums, filename=pf, index=index),
                }
                if suff:
                    if copy_file:
                        patchspec['copy'] = suff
                    else:
                        patchspec['sourcepath'] = suff
                if level:
                    patchspec['level'] = level

                if extension:
                    patches.append(patchspec)
                else:
                    self.patches.append(patchspec)
            else:
                self.log.error('No file found for patch %s' % patch_entry)

        if extension:
            self.log.info("Fetched extension patches: %s" % patches)
            return [patch['path'] for patch in patches]
        else:
            self.log.info("Added patches: %s" % self.patches)

    def fetch_extension_sources(self):
        """
        Find source file for extensions.
        """
        exts_sources = []
        self.cfg.enable_templating = False
        exts_list = self.cfg['exts_list']
        self.cfg.enable_templating = True
        for ext in exts_list:
            if (isinstance(ext, list) or isinstance(ext, tuple)) and ext:

                # expected format: (name, version, options (dict))

                ext_name = ext[0]
                if len(ext) == 1:
                    exts_sources.append({'name': ext_name})
                else:
                    ext_version = ext[1]
                    ext_options = {}

                    def_src_tmpl = "%(name)s-%(version)s.tar.gz"

                    if len(ext) == 3:
                        ext_options = ext[2]

                        if not isinstance(ext_options, dict):
                            self.log.error("Unexpected type (non-dict) for 3rd element of %s" % ext)
                    elif len(ext) > 3:
                        self.log.error('Extension specified in unknown format (list/tuple too long)')

                    ext_src = {
                               'name': ext_name,
                               'version': ext_version,
                               'options': ext_options,
                              }

                    checksums = ext_options.get('checksums', None)

                    if ext_options.get('source_tmpl', None):
                        fn = resolve_template(ext_options['source_tmpl'], ext_src)
                    else:
                        fn = resolve_template(def_src_tmpl, ext_src)

                    if ext_options.get('nosource', None):
                        exts_sources.append(ext_src)
                    else:
                        source_urls = [resolve_template(url, ext_src) for url in ext_options.get('source_urls', [])]
                        src_fn = self.obtain_file(fn, extension=True, urls=source_urls)

                        if src_fn:
                            ext_src.update({'src': src_fn})

                            if checksums:
                                fn_checksum = self.get_checksum_for(checksums, filename=src_fn, index=0)
                                if verify_checksum(src_fn, fn_checksum):
                                    self.log.info('Checksum for ext source %s verified' % fn)
                                else:
                                    self.log.error('Checksum for ext source %s failed' % fn)

                            ext_patches = self.fetch_patches(ext_options.get('patches', []), extension=True)
                            if ext_patches:
                                self.log.debug('Found patches for extension %s: %s' % (ext_name, ext_patches))
                                ext_src.update({'patches': ext_patches})

                                if checksums:
                                    self.log.debug('Verifying checksums for extension patches...')
                                    for index, ext_patch in enumerate(ext_patches):
                                        checksum = self.get_checksum_for(checksums[1:], filename=ext_patch, index=index)
                                        if verify_checksum(ext_patch, checksum):
                                            self.log.info('Checksum for extension patch %s verified' % ext_patch)
                                        else:
                                            self.log.error('Checksum for extension patch %s failed' % ext_patch)
                            else:
                                self.log.debug('No patches found for extension %s.' % ext_name)

                            exts_sources.append(ext_src)

                        else:
                            self.log.error("Source for extension %s not found.")

            elif isinstance(ext, basestring):
                exts_sources.append({'name': ext})

            else:
                self.log.error("Extension specified in unknown format (not a string/list/tuple)")

        return exts_sources

    def obtain_file(self, filename, extension=False, urls=None):
        """
        Locate the file with the given name
        - searches in different subdirectories of source path
        - supports fetching file from the web if path is specified as an url (i.e. starts with "http://:")
        """
        srcpaths = source_paths()

        # should we download or just try and find it?
        if filename.startswith("http://") or filename.startswith("ftp://"):

            # URL detected, so let's try and download it

            url = filename
            filename = url.split('/')[-1]

            # figure out where to download the file to
            for srcpath in srcpaths:
                filepath = os.path.join(srcpath, self.name[0].lower(), self.name)
                if extension:
                    filepath = os.path.join(filepath, "extensions")
                if os.path.isdir(filepath):
                    self.log.info("Going to try and download file to %s" % filepath)
                    break

            # if no path was found, let's just create it in the last source path
            if not os.path.isdir(filepath):
                try:
                    self.log.info("No path found to download file to, so creating it: %s" % filepath)
                    os.makedirs(filepath)
                except OSError, err:
                    self.log.error("Failed to create %s: %s" % (filepath, err))

            try:
                fullpath = os.path.join(filepath, filename)

                # only download when it's not there yet
                if os.path.exists(fullpath):
                    self.log.info("Found file %s at %s, no need to download it." % (filename, filepath))
                    return fullpath

                else:
                    if download_file(filename, url, fullpath):
                        return fullpath

            except IOError, err:
                self.log.exception("Downloading file %s from url %s to %s failed: %s" % (filename, url, fullpath, err))

        else:
            # try and find file in various locations
            foundfile = None
            failedpaths = []

            # always look first in the dir of the current eb file
            ebpath = [os.path.dirname(self.cfg.path)]

            # always consider robot + easyconfigs install paths as a fall back (e.g. for patch files, test cases, ...)
            common_filepaths = []
            if self.robot_path is not None:
                common_filepaths.extend(self.robot_path)
            common_filepaths.extend(get_paths_for("easyconfigs", robot_path=self.robot_path))

            for path in ebpath + common_filepaths + srcpaths:
                # create list of candidate filepaths
                namepath = os.path.join(path, self.name)
                letterpath = os.path.join(path, self.name.lower()[0], self.name)

                # most likely paths
                candidate_filepaths = [
                                       letterpath,  # easyblocks-style subdir
                                       namepath,  # subdir with software name
                                       path,  # directly in directory
                                      ]

                # see if file can be found at that location
                for cfp in candidate_filepaths:

                    fullpath = os.path.join(cfp, filename)

                    # also check in 'extensions' subdir for extensions
                    if extension:
                        fullpaths = [
                                     os.path.join(cfp, "extensions", filename),
                                     os.path.join(cfp, "packages", filename),  # legacy
                                     fullpath
                                    ]
                    else:
                        fullpaths = [fullpath]

                    for fp in fullpaths:
                        if os.path.isfile(fp):
                            self.log.info("Found file %s at %s" % (filename, fp))
                            foundfile = os.path.abspath(fp)
                            break  # no need to try further
                        else:
                            failedpaths.append(fp)

                if foundfile:
                    break  # no need to try other source paths

            if foundfile:
                return foundfile
            else:
                # try and download source files from specified source URLs
                if urls:
                    source_urls = urls
                else:
                    source_urls = []
                source_urls.extend(self.cfg['source_urls'])

                targetdir = os.path.join(srcpaths[0], self.name.lower()[0], self.name)
                if not os.path.isdir(targetdir):
                    try:
                        os.makedirs(targetdir)
                    except OSError, err:
                        self.log.error("Failed to create directory %s to download source file %s into" % (targetdir, filename))

                for url in source_urls:

                    if extension:
                        targetpath = os.path.join(targetdir, "extensions", filename)
                    else:
                        targetpath = os.path.join(targetdir, filename)

                    if isinstance(url, basestring):
                        if url[-1] in ['=', '/']:
                            fullurl = "%s%s" % (url, filename)
                        else:
                            fullurl = "%s/%s" % (url, filename)
                    elif isinstance(url, tuple):
                        # URLs that require a suffix, e.g., SourceForge download links
                        # e.g. http://sourceforge.net/projects/math-atlas/files/Stable/3.8.4/atlas3.8.4.tar.bz2/download
                        fullurl = "%s/%s/%s" % (url[0], filename, url[1])
                    else:
                        self.log.warning("Source URL %s is of unknown type, so ignoring it." % url)
                        continue

                    self.log.debug("Trying to download file %s from %s to %s ..." % (filename, fullurl, targetpath))
                    downloaded = False
                    try:
                        if download_file(filename, fullurl, targetpath):
                            downloaded = True

                    except IOError, err:
                        self.log.debug("Failed to download %s from %s: %s" % (filename, url, err))
                        failedpaths.append(fullurl)
                        continue

                    if downloaded:
                        # if fetching from source URL worked, we're done
                        self.log.info("Successfully downloaded source file %s from %s" % (filename, fullurl))
                        return targetpath
                    else:
                        failedpaths.append(fullurl)

                self.log.error("Couldn't find file %s anywhere, and downloading it didn't work either...\nPaths attempted (in order): %s " % (filename, ', '.join(failedpaths)))


    #
    # GETTER/SETTER UTILITY FUNCTIONS
    #

    @property
    def name(self):
        """
        Shortcut the get the module name.
        """
        return self.cfg['name']

    @property
    def version(self):
        """
        Shortcut the get the module version.
        """
        return self.cfg['version']

    @property
    def toolchain(self):
        """
        Toolchain used to build this easyblock
        """
        return self.cfg.toolchain

    #
    # DIRECTORY UTILITY FUNCTIONS
    #
    def gen_builddir(self):
        """Generate the (unique) name for the builddir"""
        clean_name = remove_unwanted_chars(self.name)

        # if a toolchain version starts with a -, remove the - so prevent a -- in the path name
        tcversion = self.toolchain.version.lstrip('-')
        lastdir = "%s%s-%s%s" % (self.cfg['versionprefix'], self.toolchain.name, tcversion, self.cfg['versionsuffix'])

        builddir = os.path.join(os.path.abspath(build_path()), clean_name, self.version, lastdir)

        # make sure build dir is unique if cleanupoldbuild is False or not set
        if not self.cfg.get('cleanupoldbuild', False):
            uniq_builddir = builddir
            suff = 0
            while(os.path.isdir(uniq_builddir)):
                uniq_builddir = "%s.%d" % (builddir, suff)
                suff += 1
            builddir = uniq_builddir

        self.builddir = builddir
        self.log.info("Build dir set to %s" % self.builddir)

    def make_builddir(self):
        """
        Create the build directory.
        """
        if not self.build_in_installdir:
            # self.builddir should be already set by gen_builddir()
            if not self.builddir:
                self.log.error("self.builddir not set, make sure gen_builddir() is called first!")
            self.log.debug("Creating the build directory %s (cleanup: %s)" % (self.builddir, self.cfg['cleanupoldbuild']))
        else:
            self.log.info("Changing build dir to %s" % self.installdir)
            self.builddir = self.installdir

            self.log.info("Overriding 'cleanupoldinstall' (to False), 'cleanupoldbuild' (to True) " \
                          "and 'keeppreviousinstall' because we're building in the installation directory.")
            # force cleanup before installation
            self.cfg['cleanupoldbuild'] = True
            self.cfg['keeppreviousinstall'] = False
            # avoid cleanup after installation
            self.cfg['cleanupoldinstall'] = False

        # always make build dir
        self.make_dir(self.builddir, self.cfg['cleanupoldbuild'])

    def gen_installdir(self):
        """
        Generate the name of the installation directory.
        """
        basepath = install_path()

        if basepath:
            installdir = os.path.join(basepath, self.mod_name)
            self.installdir = os.path.abspath(installdir)
        else:
            self.log.error("Can't set installation directory")

    def make_installdir(self, dontcreate=None):
        """
        Create the installation directory.
        """
        self.log.debug("Creating the installation directory %s (cleanup: %s)" % (self.installdir,
                                                                                 self.cfg['cleanupoldinstall']))
        if self.build_in_installdir:
            self.cfg['keeppreviousinstall'] = True
        dontcreate = (dontcreate is None and self.cfg['dontcreateinstalldir']) or dontcreate
        self.make_dir(self.installdir, self.cfg['cleanupoldinstall'], dontcreateinstalldir=dontcreate)

    def make_dir(self, dirName, clean, dontcreateinstalldir=False):
        """
        Create the directory.
        """
        if os.path.exists(dirName):
            self.log.info("Found old directory %s" % dirName)
            if self.cfg['keeppreviousinstall']:
                self.log.info("Keeping old directory %s (hopefully you know what you are doing)" % dirName)
                return
            elif clean:
                try:
                    rmtree2(dirName)
                    self.log.info("Removed old directory %s" % dirName)
                except OSError, err:
                    self.log.exception("Removal of old directory %s failed: %s" % (dirName, err))
            else:
                try:
                    timestamp = time.strftime("%Y%m%d-%H%M%S")
                    backupdir = "%s.%s" % (dirName, timestamp)
                    shutil.move(dirName, backupdir)
                    self.log.info("Moved old directory %s to %s" % (dirName, backupdir))
                except OSError, err:
                    self.log.exception("Moving old directory to backup %s %s failed: %s" % (dirName, backupdir, err))

        if dontcreateinstalldir:
            olddir = dirName
            dirName = os.path.dirname(dirName)
            self.log.info("Cleaning only, no actual creation of %s, only verification/creation of dirname %s" % (olddir, dirName))
            if os.path.exists(dirName):
                return
            # if not, create dir as usual

        try:
            os.makedirs(dirName)
        except OSError, err:
            self.log.exception("Can't create directory %s: %s" % (dirName, err))

    #
    # MODULE UTILITY FUNCTIONS
    #

    def make_devel_module(self, create_in_builddir=False):
        """
        Create a develop module file which sets environment based on the build
        Usage: module load name, which loads the module you want to use. $EBDEVELNAME should then be the full path
        to the devel module file. So now you can module load $EBDEVELNAME.

        WARNING: you cannot unload using $EBDEVELNAME (for now: use module unload `basename $EBDEVELNAME`)
        """

        self.log.info("Making devel module...")

        # load fake module
        fake_mod_data = self.load_fake_module(purge=True)

        mod_gen = ModuleGenerator(self)
        header = "#%Module\n"

        env_txt = ""
        for (key, val) in env.changes.items():
            # check if non-empty string
            # TODO: add unset for empty vars?
            if val.strip():
                env_txt += mod_gen.set_environment(key, val)

        load_txt = ""
        # capture all the EBDEVEL vars
        # these should be all the dependencies and we should load them
        for key in os.environ:
            # legacy support
            if key.startswith(DEVEL_ENV_VAR_NAME_PREFIX) or key.startswith("SOFTDEVEL"):
                if key.startswith("SOFTDEVEL"):
                    self.log.deprecated("Environment variable SOFTDEVEL* being relied on", "2.0")
                if not key.endswith(convert_name(self.name, upper=True)):
                    path = os.environ[key]
                    if os.path.isfile(path):
                        mod_name = path.rsplit(os.path.sep, 1)[-1]
                        load_txt += mod_gen.load_module(mod_name, recursive_unload=self.recursive_mod_unload)

        if create_in_builddir:
            output_dir = self.builddir
        else:
            output_dir = os.path.join(self.installdir, log_path())
            if not os.path.exists(output_dir):
                os.makedirs(output_dir)

        filename = os.path.join(output_dir, det_devel_module_filename(self.cfg))
        self.log.debug("Writing devel module to %s" % filename)

        write_file(filename, header + load_txt + env_txt)

        # cleanup: unload fake module, remove fake module dir
        self.clean_up_fake_module(fake_mod_data)

    def make_module_dep(self):
        """
        Make the dependencies for the module file.
        """
        load = unload = ''

        # Load toolchain
        if self.toolchain.name != DUMMY_TOOLCHAIN_NAME:
            tc_mod_name = self.toolchain.det_module_name()
            load += self.moduleGenerator.load_module(tc_mod_name, recursive_unload=self.recursive_mod_unload)
            unload += self.moduleGenerator.unload_module(tc_mod_name)

        # Load dependencies
        builddeps = self.cfg.builddependencies()
        for dep in self.toolchain.dependencies:
            if not dep in builddeps:
                dep_mod_name = det_full_module_name(dep)
                self.log.debug("Adding %s as a module dependency" % dep_mod_name)
                load += self.moduleGenerator.load_module(dep_mod_name, recursive_unload=self.recursive_mod_unload)
                unload += self.moduleGenerator.unload_module(dep_mod_name)
            else:
                self.log.debug("Skipping build dependency %s" % str(dep))

        # Force unloading any other modules
        if self.cfg['moduleforceunload']:
            return unload + load
        else:
            return load

    def make_module_description(self):
        """
        Create the module description.
        """
        return self.moduleGenerator.get_description()

    def make_module_extra(self):
        """
        Sets optional variables (EBROOT, MPI tuning variables).
        """
        txt = "\n"

        # EBROOT + EBVERSION + EBDEVEL
        environment_name = convert_name(self.name, upper=True)
        txt += self.moduleGenerator.set_environment(ROOT_ENV_VAR_NAME_PREFIX + environment_name, "$root")
        txt += self.moduleGenerator.set_environment(VERSION_ENV_VAR_NAME_PREFIX + environment_name, self.version)
        devel_path = os.path.join("$root", log_path(), det_devel_module_filename(self.cfg))
        txt += self.moduleGenerator.set_environment(DEVEL_ENV_VAR_NAME_PREFIX + environment_name, devel_path)

        txt += "\n"
        for (key, value) in self.cfg['modextravars'].items():
            txt += self.moduleGenerator.set_environment(key, value)
        for (key, value) in self.cfg['modextrapaths'].items():
            if isinstance(value, basestring):
                value = [value]
            elif not isinstance(value, (tuple, list)):
                self.log.error("modextrapaths dict value %s (type: %s) is not a list or tuple" % (value, type(value)))
            txt += self.moduleGenerator.prepend_paths(key, value)

        self.log.debug("make_module_extra added this: %s" % txt)

        return txt

    def make_module_extra_extensions(self):
        """
        Sets optional variables for extensions.
        """
        # add stuff specific to individual extensions
        txt = self.module_extra_extensions

        # set environment variable that specifies list of extensions
        if self.exts_all:
            exts_list = ','.join(['%s-%s' % (ext['name'], ext.get('version', '')) for ext in self.exts_all])
            txt += self.moduleGenerator.set_environment('EBEXTSLIST%s' % self.name.upper(), exts_list)

        return txt

    def make_module_footer(self):
        """
        Insert a footer section in the modulefile, primarily meant for contextual information
        """
        txt = '\n# Built with EasyBuild version %s\n' % VERBOSE_VERSION

        # add extra stuff for extensions (if any)
        if self.cfg['exts_list']:
            txt += self.make_module_extra_extensions()

        # include modules footer if one is specified
        if self.modules_footer is not None:
            self.log.debug("Including specified footer into module: '%s'" % self.modules_footer)
            txt += self.modules_footer

        return txt

    def make_module_req(self):
        """
        Generate the environment-variables to run the module.
        """
        requirements = self.make_module_req_guess()

        txt = "\n"
        for key in sorted(requirements):
            for path in requirements[key]:
                if os.path.exists(os.path.join(self.installdir, path)):
                    txt += self.moduleGenerator.prepend_paths(key, [path])
        return txt

    def make_module_req_guess(self):
        """
        A dictionary of possible directories to look for.
        """
        return {
            'PATH': ['bin', 'sbin'],
            'LD_LIBRARY_PATH': ['lib', 'lib64'],
            'LIBRARY_PATH': ['lib', 'lib64'],
            'CPATH':['include'],
            'MANPATH': ['man', 'share/man'],
            'PKG_CONFIG_PATH' : ['lib/pkgconfig', 'share/pkgconfig'],
            'ACLOCAL_PATH' : ['share/aclocal'],
        }

    def load_module(self, mod_paths=None, purge=True):
        """
        Load module for this software package/version, after purging all currently loaded modules.
        """
        # self.mod_name might not be set (e.g. during unit tests)
        if self.mod_name is not None:
            m = modules_tool(mod_paths=mod_paths, build_options=self.build_options)
            # purge all loaded modules if desired
            if purge:
                m.purge()
                # restore original environment
                modify_env(os.environ, self.orig_environ)
            m.check_module_path()  # make sure MODULEPATH is set correctly after purging
            m.load([self.mod_name])
        else:
            self.log.warning("Not loading module, since self.mod_name is not set.")

    def load_fake_module(self, purge=False):
        """
        Create and load fake module.
        """

        # take a copy of the environment before loading the fake module, so we can restore it
        orig_env = copy.deepcopy(os.environ)

        # create fake module
        fake_mod_path = self.make_module_step(True)

        # load fake module
        mod_paths = [fake_mod_path]
        mod_paths.extend(self.orig_modulepath.split(':'))
        self.log.debug("mod_paths: %s" % mod_paths)

        self.load_module(mod_paths=mod_paths, purge=purge)

        return (fake_mod_path, orig_env)

    def clean_up_fake_module(self, fake_mod_data):
        """
        Clean up fake module.
        """

        fake_mod_path, orig_env = fake_mod_data

        # unload module and remove temporary module directory
        if fake_mod_path:
            try:
                mod_paths = [fake_mod_path]
                mod_paths.extend(self.modules_tool.mod_paths)
                m = modules_tool(mod_paths=mod_paths, build_options=self.build_options)
                # self.mod_name might not be set (e.g. during unit tests)
                if self.mod_name is not None:
                    m.unload([self.mod_name])
                else:
                    self.log.warning("Not unloading module, since self.mod_name is not set.")
                rmtree2(os.path.dirname(fake_mod_path))
            except OSError, err:
                self.log.error("Failed to clean up fake module dir: %s" % err)

        # restore original environment
        modify_env(os.environ, orig_env)

    def load_dependency_modules(self):
        """Load dependency modules."""
        self.modules_tool.load([det_full_module_name(dep) for dep in self.cfg.dependencies()])

    #
    # EXTENSIONS UTILITY FUNCTIONS
    #

    def prepare_for_extensions(self):
        """
        Also do this before (eg to set the template)
        """
        pass

    def skip_extensions(self):
        """
        Called when self.skip is True
        - use this to detect existing extensions and to remove them from self.exts
        - based on initial R version
        """
        # disabling templating is required here to support legacy string templates like name/version
        self.cfg.enable_templating = False
        exts_filter = self.cfg['exts_filter']
        self.cfg.enable_templating = True

        if not exts_filter or len(exts_filter) == 0:
            self.log.error("Skipping of extensions, but no exts_filter set in easyconfig")
        elif isinstance(exts_filter, basestring) or len(exts_filter) != 2:
            self.log.error('exts_filter should be a list or tuple of ("command","input")')
        cmdtmpl = exts_filter[0]
        cmdinputtmpl = exts_filter[1]
        if not self.exts:
            self.exts = []

        res = []
        for ext in self.exts:
            name = ext['name']
            if 'options' in ext and 'modulename' in ext['options']:
                modname = ext['options']['modulename']
            else:
                modname = name
            tmpldict = {
                        'ext_name': modname,
                        'ext_version': ext.get('version'),
                        'src': ext.get('source'),
                        # the ones below are only there for legacy purposes
                        # TODO deprecated, remove in v2.0
                        # TODO same dict is used in extension.py sanity_check_step, resolve this
                        'name': modname,
                        'version': ext.get('version'),
                       }
            cmd = cmdtmpl % tmpldict
            if cmdinputtmpl:
                stdin = cmdinputtmpl % tmpldict
                (cmdstdouterr, ec) = run_cmd(cmd, log_all=False, log_ok=False, simple=False, inp=stdin, regexp=False)
            else:
                (cmdstdouterr, ec) = run_cmd(cmd, log_all=False, log_ok=False, simple=False, regexp=False)
            self.log.info("exts_filter result %s %s", cmdstdouterr, ec)
            if ec:
                self.log.info("Not skipping %s" % name)
                self.log.debug("exit code: %s, stdout/err: %s" % (ec, cmdstdouterr))
                res.append(ext)
            else:
                self.log.info("Skipping %s" % name)
        self.exts = res

    #
    # MISCELLANEOUS UTILITY FUNCTIONS
    #

    def det_installsize(self):
        """Determine size of installation."""
        installsize = 0
        try:
            # change to home dir, to avoid that cwd no longer exists
            os.chdir(os.getenv('HOME'))

            # walk install dir to determine total size
            for (dirpath, _, filenames) in os.walk(self.installdir):
                for filename in filenames:
                    fullpath = os.path.join(dirpath, filename)
                    if os.path.exists(fullpath):
                        installsize += os.path.getsize(fullpath)
        except OSError, err:
            self.log.warn("Could not determine install size: %s" % err)

        return installsize

    def guess_start_dir(self):
        """
        Return the directory where to start the whole configure/make/make install cycle from
        - typically self.src[0]['finalpath']
        - start_dir option
        -- if abspath: use that
        -- else, treat it as subdir for regular procedure
        """
        tmpdir = ''
        if self.cfg['start_dir']:
            tmpdir = self.cfg['start_dir']

        if not os.path.isabs(tmpdir):
            if len(self.src) > 0 and not self.skip:
                self.cfg['start_dir'] = os.path.join(self.src[0]['finalpath'], tmpdir)
            else:
                self.cfg['start_dir'] = os.path.join(self.builddir, tmpdir)

        try:
            os.chdir(self.cfg['start_dir'])
            self.log.debug("Changed to real build directory %s" % (self.cfg['start_dir']))
        except OSError, err:
            self.log.exception("Can't change to real build directory %s: %s" % (self.cfg['start_dir'], err))

    def handle_iterate_opts(self):
        """Handle options relevant during iterated part of build/install procedure."""

        # disable templating in this function, since we're messing about with values in self.cfg
        self.cfg.enable_templating = False

        # handle configure/build/install options that are specified as lists
        # set first element to be used, keep track of list in *_list options dictionary
        # this will only be done during first iteration, since after that the options won't be lists anymore
        suffix = "_list"
        sufflen = len(suffix)
        for opt in ITERATE_OPTIONS:
            # keep track of list, supply first element as first option to handle
            if isinstance(self.cfg[opt], (list, tuple)):
                self.iter_opts[opt + suffix] = self.cfg[opt]  # copy
                self.log.debug("Found list for %s: %s" % (opt, self.iter_opts[opt + suffix]))

        # pop first element from all *_list options as next value to use
        for (lsname, ls) in self.iter_opts.items():
            opt = lsname[:-sufflen]  # drop '_list' part from name to get option name
            if len(self.iter_opts[lsname]) > 0:
                self.cfg[opt] = self.iter_opts[lsname].pop(0)  # first element will be used next
            else:
                self.cfg[opt] = ''  # empty list => empty option as next value
            self.log.debug("Next value for %s: %s" % (opt, str(self.cfg[opt])))

        # re-enable templating before self.cfg values are used
        self.cfg.enable_templating = True

    def det_iter_cnt(self):
        """Determine iteration count based on configure/build/install options that may be lists."""
        iter_cnt = max([1] + [len(self.cfg[opt]) for opt in ITERATE_OPTIONS
                              if isinstance(self.cfg[opt], (list, tuple))])
        return iter_cnt

    def print_environ(self):
        """
        Prints the environment changes and loaded modules to the debug log
        - pretty prints the environment for easy copy-pasting
        """
        mods = [(mod['name'], mod['version']) for mod in self.modules_tool.loaded_modules()]
        mods_text = "\n".join(["module load %s/%s" % m for m in mods if m not in self.loaded_modules])
        self.loaded_modules = mods

        env = copy.deepcopy(os.environ)

        changed = [(k, env[k]) for k in env if k not in self.orig_environ]
        for k in env:
            if k in self.orig_environ and env[k] != self.orig_environ[k]:
                changed.append((k, env[k]))

        unset = [key for key in self.orig_environ if key not in env]

        text = "\n".join(['export %s="%s"' % change for change in changed])
        unset_text = "\n".join(['unset %s' % key for key in unset])

        if mods:
            self.log.debug("Loaded modules:\n%s" % mods_text)
        if changed:
            self.log.debug("Added to environment:\n%s" % text)
        if unset:
            self.log.debug("Removed from environment:\n%s" % unset_text)

        self.orig_environ = env

    def set_parallelism(self, nr=None):
        """
        Determines how many processes should be used (default: nr of procs - 1).
        """
        if not nr and self.cfg['parallel']:
            nr = self.cfg['parallel']

        if nr:
            try:
                nr = int(nr)
            except ValueError, err:
                self.log.error("Parallelism %s not integer: %s" % (nr, err))
        else:
            nr = get_avail_core_count()
            # check ulimit -u
            out, ec = run_cmd('ulimit -u')
            try:
                if out.startswith("unlimited"):
                    out = 2 ** 32 - 1
                maxuserproc = int(out)
                # assume 6 processes per build thread + 15 overhead
                maxnr = int((maxuserproc - 15) / 6)
                if maxnr < nr:
                    nr = maxnr
                    self.log.info("Limit parallel builds to %s because max user processes is %s" % (nr, out))
            except ValueError, err:
                self.log.exception("Failed to determine max user processes (%s,%s): %s" % (ec, out, err))

        maxpar = self.cfg['maxparallel']
        if maxpar and maxpar < nr:
            self.log.info("Limiting parallellism from %s to %s" % (nr, maxpar))
            nr = min(nr, maxpar)

        self.cfg['parallel'] = nr
        self.log.info("Setting parallelism: %s" % nr)

    def verify_homepage(self):
        """
        Download homepage, verify if the name of the software is mentioned
        """
        homepage = self.cfg["homepage"]

        try:
            page = urllib.urlopen(homepage)
        except IOError:
            self.log.error("Homepage (%s) is unavailable." % homepage)
            return False

        regex = re.compile(self.name, re.I)

        # if url contains software name and is available we are satisfied
        if regex.search(homepage):
            return True

        # Perform a lowercase compare against the entire contents of the html page
        # (does not care about html)
        for line in page:
            if regex.search(line):
                return True
        return False


    #
    # STEP FUNCTIONS
    #

    def check_readiness_step(self):
        """
        Verify if all is ok to start build.
        """
        # check whether modules are loaded
        loadedmods = self.modules_tool.loaded_modules()
        if len(loadedmods) > 0:
            self.log.warning("Loaded modules detected: %s" % loadedmods)

        # do all dependencies have a toolchain version?
        self.toolchain.add_dependencies(self.cfg.dependencies())
        if not len(self.cfg.dependencies()) == len(self.toolchain.dependencies):
            self.log.debug("dep %s (%s)" % (len(self.cfg.dependencies()), self.cfg.dependencies()))
            self.log.debug("tc.dep %s (%s)" % (len(self.toolchain.dependencies), self.toolchain.dependencies))
            self.log.error('Not all dependencies have a matching toolchain version')

        # check if the application is not loaded at the moment
        (root, env_var) = get_software_root(self.name, with_env_var=True)
        if root:
            self.log.error("Module is already loaded (%s is set), installation cannot continue." % env_var)

        # check if main install needs to be skipped
        # - if a current module can be found, skip is ok
        # -- this is potentially very dangerous
        if self.cfg['skip']:
            if self.modules_tool.exists(self.mod_name):
                self.skip = True
                self.log.info("Module %s found." % self.mod_name)
                self.log.info("Going to skip actual main build and potential existing extensions. Expert only.")
            else:
                self.log.info("No module %s found. Not skipping anything." % self.mod_name)

        # Set group id, if a group was specified
        if self.cfg['group']:
            gid = grp.getgrnam(self.cfg['group'])[2]
            os.setgid(gid)
            self.log.debug("Changing group to %s (gid: %s)" % (self.cfg['group'], gid))

    def fetch_step(self, skip_checksums=False):
        """
        prepare for building
        """
        # check EasyBuild version
        easybuild_version = self.cfg['easybuild_version']
        if not easybuild_version:
            self.log.warn("Easyconfig does not specify an EasyBuild-version (key 'easybuild_version')! Assuming the latest version")
        else:
            if LooseVersion(easybuild_version) < VERSION:
                self.log.warn("EasyBuild-version %s is older than the currently running one. Proceed with caution!" % easybuild_version)
            elif LooseVersion(easybuild_version) > VERSION:
                self.log.error("EasyBuild-version %s is newer than the currently running one. Aborting!" % easybuild_version)

        # fetch sources
        if self.cfg['sources']:
            self.fetch_sources(self.cfg['sources'], checksums=self.cfg['checksums'])
        else:
            self.log.info('no sources provided')

        # fetch patches
        if self.cfg['patches']:
            if isinstance(self.cfg['checksums'], (list, tuple)):
                # if checksums are provided as a list, first entries are assumed to be for sources
                patches_checksums = self.cfg['checksums'][len(self.cfg['sources']):]
            else:
                patches_checksums = self.cfg['checksums']
            self.fetch_patches(self.cfg['patches'], checksums=patches_checksums)
        else:
            self.log.info('no patches provided')

        # compute checksums for all source and patch files
        if not skip_checksums:
            for fil in self.src + self.patches:
                check_sum = compute_checksum(fil['path'], checksum_type=DEFAULT_CHECKSUM)
                fil[DEFAULT_CHECKSUM] = check_sum
                self.log.info("%s checksum for %s: %s" % (DEFAULT_CHECKSUM, fil['path'], fil[DEFAULT_CHECKSUM]))

        # set level of parallelism for build
        self.set_parallelism()

        # create parent dirs in install and modules path already
        # this is required when building in parallel
        pardirs = [os.path.join(install_path(), self.name),
                   os.path.join(install_path('mod'), GENERAL_CLASS, self.name),
                   os.path.join(install_path('mod'), self.cfg['moduleclass'], self.name)]
        self.log.info("Checking dirs that need to be created: %s" % pardirs)
        try:
            for pardir in pardirs:
                if not os.path.exists(pardir):
                    os.makedirs(pardir)
                    self.log.debug("Created directory %s" % pardir)
                else:
                    self.log.debug("Not creating %s, it already exists." % pardir)
        except OSError, err:
            self.log.error("Failed to create parent dirs in install and modules path: %s" % err)

    def checksum_step(self):
        """Verify checksum of sources and patches, if a checksum is available."""
        for fil in self.src + self.patches:
            ok = verify_checksum(fil['path'], fil['checksum'])
            if not ok:
                self.log.error("Checksum verification for %s using %s failed." % (fil['path'], fil['checksum']))
            else:
                self.log.info("Checksum verification for %s using %s passed." % (fil['path'], fil['checksum']))

    def extract_step(self):
        """
        Unpack the source files.
        """
        for src in self.src:
            self.log.info("Unpacking source %s" % src['name'])
            srcdir = extract_file(src['path'], self.builddir, cmd=src['cmd'], extra_options=self.cfg['unpack_options'])
            if srcdir:
                self.src[self.src.index(src)]['finalpath'] = srcdir
            else:
                self.log.error("Unpacking source %s failed" % src['name'])

    def patch_step(self, beginpath=None):
        """
        Apply the patches
        """
        for patch in self.patches:
            self.log.info("Applying patch %s" % patch['name'])

            copy = False
            # default: patch first source
            srcind = 0
            if 'source' in patch:
                srcind = patch['source']
            srcpathsuffix = ''
            if 'sourcepath' in patch:
                srcpathsuffix = patch['sourcepath']
            elif 'copy' in patch:
                srcpathsuffix = patch['copy']
                copy = True

            if not beginpath:
                beginpath = self.src[srcind]['finalpath']

            src = os.path.abspath("%s/%s" % (beginpath, srcpathsuffix))

            level = None
            if 'level' in patch:
                level = patch['level']

            if not apply_patch(patch['path'], src, copy=copy, level=level):
                self.log.error("Applying patch %s failed" % patch['name'])

    def prepare_step(self):
        """
        Pre-configure step. Set's up the builddir just before starting configure
        """
        self.cfg['unwanted_env_vars'] = env.unset_env_vars(self.cfg['unwanted_env_vars'])
        self.toolchain.prepare(self.cfg['onlytcmod'])
        self.guess_start_dir()

    def configure_step(self):
        """Configure build  (abstract method)."""
        raise NotImplementedError

    def build_step(self):
        """Build software  (abstract method)."""
        raise NotImplementedError

    def test_step(self):
        """Run unit tests provided by software (if any)."""
        if self.cfg['runtest']:

            self.log.debug("Trying to execute %s as a command for running unit tests...")
            (out, _) = run_cmd(self.cfg['runtest'], log_all=True, simple=False)

            return out

    def stage_install_step(self):
        """
        Install in a stage directory before actual installation.
        """
        pass

    def install_step(self):
        """Install built software (abstract method)."""
        raise NotImplementedError

    def extensions_step(self):
        """
        After make install, run this.
        - only if variable len(exts_list) > 0
        - optionally: load module that was just created using temp module file
        - find source for extensions, in 'extensions' (and 'packages' for legacy reasons)
        - run extra_extensions
        """
        if len(self.cfg['exts_list']) == 0:
            self.log.debug("No extensions in exts_list")
            return

        # load fake module
        fake_mod_data = self.load_fake_module(purge=True)

        self.prepare_for_extensions()

        self.exts = self.fetch_extension_sources()
        self.exts_all = self.exts[:]  # retain a copy of all extensions, regardless of filtering/skipping

        if self.skip:
            self.skip_extensions()

        # actually install extensions
        self.log.debug("Installing extensions")
        exts_defaultclass = self.cfg['exts_defaultclass']
        exts_classmap = self.cfg['exts_classmap']

        # we really need a default class
        if not exts_defaultclass:
            self.clean_up_fake_module(fake_mod_data)
            self.log.error("ERROR: No default extension class set for %s" % self.name)

        # obtain name and module path for default extention class
        legacy = False
        if hasattr(exts_defaultclass, '__iter__'):
            # LEGACY: module path is explicitely specified
            self.log.warning("LEGACY: using specified module path for default class (will be deprecated soon)")
            default_class_modpath = exts_defaultclass[0]
            default_class = exts_defaultclass[1]
            derived_mod_path = get_module_path(default_class, generic=True)
            if not default_class_modpath == derived_mod_path:
                msg = "Specified module path for default class %s " % default_class_modpath
                msg += "doesn't match derived path %s" % derived_mod_path
                self.log.warning(msg)
            legacy = True

        elif isinstance(exts_defaultclass, basestring):
            # proper way: derive module path from specified class name
            default_class = exts_defaultclass
            default_class_modpath = get_module_path(default_class, generic=True)

        else:
            self.log.error("Improper default extension class specification, should be list/tuple or string.")

        # get class instances for all extensions
        for ext in self.exts:
            self.log.debug("Starting extension %s" % ext['name'])

            # always go back to build dir to avoid running stuff from a dir that no longer exists
            os.chdir(self.builddir)

            inst = None

            # try instantiating extension-specific class
            class_name = encode_class_name(ext['name'])  # use the same encoding as get_class
            mod_path = get_module_path(class_name)
            if not os.path.exists("%s.py" % mod_path):
                self.log.deprecated("Determine module path based on software name", "2.0")
                mod_path = get_module_path(ext['name'], decode=False)

            try:
                cls = get_class_for(mod_path, class_name)
                inst = cls(self, ext)
            except (ImportError, NameError), err:
                self.log.debug("Failed to use class %s from %s for extension %s: %s" % (class_name,
                                                                                        mod_path,
                                                                                        ext['name'],
                                                                                        err))

            # LEGACY: try and use default module path for getting extension class instance
            if inst is None and legacy:
                try:
                    msg = "Failed to use derived module path for %s, " % class_name
                    msg += "considering specified module path as (legacy) fallback."
                    self.log.debug(msg)
                    mod_path = default_class_modpath
                    cls = get_class_for(mod_path, class_name)
                    inst = cls(self, ext)
                except (ImportError, NameError), err:
                    self.log.debug("Failed to use class %s from %s for extension %s: %s" % (class_name,
                                                                                            mod_path,
                                                                                            ext['name'],
                                                                                            err))

            # alternative attempt: use class specified in class map (if any)
            if inst is None and ext['name'] in exts_classmap:

                class_name = exts_classmap[ext['name']]
                mod_path = get_module_path(class_name)
                try:
                    cls = get_class_for(mod_path, class_name)
                    inst = cls(self, ext)
                except (ImportError, NameError), err:
                    self.log.error("Failed to load specified class %s for extension %s: %s" % (class_name,
                                                                                               ext['name'],
                                                                                               err))

            # fallback attempt: use default class
            if not inst is None:
                self.log.debug("Installing extension %s with class %s (from %s)" % (ext['name'], class_name, mod_path))
            else:
                try:
                    cls = get_class_for(default_class_modpath, default_class)
                    self.log.debug("Obtained class %s for installing extension %s" % (cls, ext['name']))
                    inst = cls(self, ext)
                    self.log.debug("Installing extension %s with default class %s" % (ext['name'], default_class))
                except (ImportError, NameError), err:
                    msg = "Also failed to use default class %s from %s for extension %s: %s, giving up" % \
                        (default_class, default_class_modpath, ext['name'], err)
                    self.log.error(msg)

            # real work
            inst.prerun()
            txt = inst.run()
            if txt:
                self.module_extra_extensions += txt
            inst.postrun()

            # append so we can make us of it later (in sanity_check_step)
            self.ext_instances.append(inst)

        # cleanup (unload fake module, remove fake module dir)
        self.clean_up_fake_module(fake_mod_data)

    def package_step(self):
        """Package software (e.g. into an RPM)."""
        pass

    def post_install_step(self):
        """
        Do some postprocessing
        - set file permissions ....
        Installing user must be member of the group that it is changed to
        """
        if self.cfg['group']:

            gid = grp.getgrnam(self.cfg['group'])[2]
            # rwx for owner, r-x for group, --- for other
            try:
                adjust_permissions(self.installdir, 0750, recursive=True, group_id=gid, relative=False,
                                   ignore_errors=True)
            except EasyBuildError, err:
                self.log.error("Unable to change group permissions of file(s). " \
                               "Are you a member of this group?\n%s" % err)
            self.log.info("Successfully made software only available for group %s" % self.cfg['group'])

        else:
            # remove write permissions for group and other
            perms = stat.S_IWGRP | stat.S_IWOTH
            adjust_permissions(self.installdir, perms, add=False, recursive=True, relative=True, ignore_errors=True)
            self.log.info("Successfully removed write permissions recursively for group/other on install dir.")

        if read_only_installdir():
            # remove write permissions for everyone
            perms = stat.S_IWUSR | stat.S_IWGRP | stat.S_IWOTH
            adjust_permissions(self.installdir, perms, add=False, recursive=True, relative=True, ignore_errors=True)
            self.log.info("Successfully removed write permissions recursively for *EVERYONE* on install dir.")

    def sanity_check_step(self, custom_paths=None, custom_commands=None, extension=False):
        """
        Do a sanity check on the installation
        - if *any* of the files/subdirectories in the installation directory listed
          in sanity_check_paths are non-existent (or empty), the sanity check fails
        """
        # supported/required keys in for sanity check paths, along with function used to check the paths
        path_keys_and_check = {
            'files': lambda fp: os.path.exists(fp),  # files must exist
            'dirs': lambda dp: os.path.isdir(dp) and os.listdir(dp),  # directories must exist and be non-empty
        }
        # prepare sanity check paths
        paths = self.cfg['sanity_check_paths']
        if not paths:
            if custom_paths:
                paths = custom_paths
                self.log.info("Using customized sanity check paths: %s" % paths)
            else:
                paths = {}
                for key in path_keys_and_check:
                    paths.setdefault(key, [])
                paths.update({'dirs': ["bin", "lib"]})
                self.log.info("Using default sanity check paths: %s" % paths)
        else:
            self.log.info("Using specified sanity check paths: %s" % paths)

        # check sanity check paths
        ks = sorted(paths.keys())
        valnottypes = [not isinstance(x, list) for x in paths.values()]
        lenvals = [len(x) for x in paths.values()]
        req_keys = sorted(path_keys_and_check.keys())
        if not ks == req_keys or sum(valnottypes) > 0 or sum(lenvals) == 0:
            self.log.error("Incorrect format for sanity_check_paths (should have %s keys, " \
                           "values should be lists (at least one non-empty))." % '/'.join(req_keys))

        for key, check_fn in path_keys_and_check.items():
            for xs in paths[key]:
                if isinstance(xs, basestring):
                    xs = (xs,)
                elif not isinstance(xs, tuple):
                    self.log.error("Unsupported type '%s' encountered in %s, not a string or tuple" % (key, type(xs)))
                found = False
                for name in xs:
                    path = os.path.join(self.installdir, name)
                    if os.path.exists(path):
                        self.log.debug("Sanity check: found %s %s in %s" % (key[:-1], name, self.installdir))
                        found = True
                        break
                    else:
                        self.log.debug("Could not find %s %s in %s" % (key[:-1], name, self.installdir))
                if not found:
                    self.sanity_check_fail_msgs.append("no %s of %s in %s" % (key[:-1], xs, self.installdir))
                    self.log.warning("Sanity check: %s" % self.sanity_check_fail_msgs[-1])

        fake_mod_data = None
        if not extension:
            try:
                # unload all loaded modules before loading fake module
                # this ensures that loading of dependencies is tested, and avoids conflicts with build dependencies
                fake_mod_data = self.load_fake_module(purge=True)
            except EasyBuildError, err:
                self.sanity_check_fail_msgs.append("loading fake module failed: %s" % err)
                self.log.warning("Sanity check: %s" % self.sanity_check_fail_msgs[-1])

        # chdir to installdir (better environment for running tests)
        os.chdir(self.installdir)

        # run sanity check commands
        commands = self.cfg['sanity_check_commands']
        if not commands:
            if custom_commands:
                commands = custom_commands
                self.log.info("Using customised sanity check commands: %s" % commands)
            else:
                commands = []
                self.log.info("Using specified sanity check commands: %s" % commands)

        for command in commands:
            # set command to default. This allows for config files with
            # non-tuple commands
            if not isinstance(command, tuple):
                self.log.debug("Setting sanity check command to default")
                command = (None, None)

            # Build substition dictionary
            check_cmd = { 'name': self.name.lower(), 'options': '-h' }

            if command[0] != None:
                check_cmd['name'] = command[0]

            if command[1] != None:
                check_cmd['options'] = command[1]

            cmd = "%(name)s %(options)s" % check_cmd

            out, ec = run_cmd(cmd, simple=False, log_ok=False, log_all=False)
            if ec != 0:
                self.sanity_check_fail_msgs.append("sanity check command %s exited with code %s (output: %s)" % (cmd, ec, out))
                self.log.warning("Sanity check: %s" % self.sanity_check_fail_msgs[-1])
            else:
                self.log.debug("sanity check command %s ran successfully! (output: %s)" % (cmd, out))

        if not extension:
            failed_exts = [ext.name for ext in self.ext_instances if not ext.sanity_check_step()]

            if failed_exts:
                self.sanity_check_fail_msgs.append("sanity checks for %s extensions failed!" % failed_exts)
                self.log.warning("Sanity check: %s" % self.sanity_check_fail_msgs[-1])

        # cleanup
        if fake_mod_data:
            self.clean_up_fake_module(fake_mod_data)

        # pass or fail
        if self.sanity_check_fail_msgs:
            self.log.error("Sanity check failed: %s" % ', '.join(self.sanity_check_fail_msgs))
        else:
            self.log.debug("Sanity check passed!")

    def cleanup_step(self):
        """
        Cleanup leftover mess: remove/clean build directory

        except when we're building in the installation directory,
        otherwise we remove the installation
        """
        if not self.build_in_installdir:
            try:
                os.chdir(build_path())  # make sure we're out of the dir we're removing

                self.log.info("Cleaning up builddir %s (in %s)" % (self.builddir, os.getcwd()))

                rmtree2(self.builddir)
                base = os.path.dirname(self.builddir)

                # keep removing empty directories until we either find a non-empty one
                # or we end up in the root builddir
                while len(os.listdir(base)) == 0 and not os.path.samefile(base, build_path()):
                    os.rmdir(base)
                    base = os.path.dirname(base)

            except OSError, err:
                self.log.exception("Cleaning up builddir %s failed: %s" % (self.builddir, err))

        env.restore_env_vars(self.cfg['unwanted_env_vars'])

    def make_module_step(self, fake=False):
        """
        Generate a module file.
        """
        self.moduleGenerator = ModuleGenerator(self, fake)
        modpath = self.moduleGenerator.create_files()

        txt = ''
        txt += self.make_module_description()
        txt += self.make_module_dep()
        txt += self.make_module_req()
        txt += self.make_module_extra()
        txt += self.make_module_footer()

        write_file(self.moduleGenerator.filename, txt)

        self.log.info("Added modulefile: %s" % (self.moduleGenerator.filename))

        if not fake:
            self.make_devel_module()

        self.modules_tool.update()

        return modpath

    def test_cases_step(self):
        """
        Run provided test cases.
        """
        for test in self.cfg['tests']:
            # Current working dir no longer exists
            os.chdir(self.installdir)
            if os.path.isabs(test):
                path = test
            else:
                for source_path in source_paths():
                    path = os.path.join(source_path, self.name, test)
                    if os.path.exists(path):
                        break
                if not os.path.exists(path):
                    self.log.error("Test specifies invalid path: %s" % path)

            try:
                self.log.debug("Running test %s" % path)
                run_cmd(path, log_all=True, simple=True)
            except EasyBuildError, err:
                self.log.exception("Running test %s failed: %s" % (path, err))

    def update_config_template_run_step(self):
        """Update the the easyconfig template dictionary with easyconfig.TEMPLATE_NAMES_EASYBLOCK_RUN_STEP names"""

        for name in TEMPLATE_NAMES_EASYBLOCK_RUN_STEP:
            self.cfg.template_values[name[0]] = str(getattr(self, name[0], None))
        self.cfg.generate_template_values()

    def run_step(self, step, methods, skippable=False):
        """
        Run step, returns false when execution should be stopped
        """
        if skippable and (self.skip or step in self.cfg['skipsteps']):
            self.log.info("Skipping %s step" % step)
        else:
            self.log.info("Starting %s step" % step)
            # update the config templates
            self.update_config_template_run_step()

            for m in methods:
                self.log.info("Running method %s part of step %s" % ('_'.join(m.func_code.co_names), step))
                m(self)

        if self.cfg['stop'] == step:
            self.log.info("Stopping after %s step." % step)
            raise StopException(step)

    @staticmethod
    def get_steps(run_test_cases=True, iteration_count=1):
        """Return a list of all steps to be performed."""

        def get_step(tag, descr, substeps, skippable, initial=True):
            """Determine step definition based on whether it's an initial run or not."""
            substeps = [substep for (always_include, substep) in substeps if (initial or always_include)]
            return (tag, descr, substeps, skippable)

        # list of substeps for steps that are slightly different from 2nd iteration onwards
        ready_substeps = [
            (False, lambda x: x.check_readiness_step()),
            (False, lambda x: x.gen_builddir()),
            (False, lambda x: x.gen_installdir()),
            (True, lambda x: x.make_builddir()),
            (True, lambda x: env.reset_changes()),
            (True, lambda x: x.handle_iterate_opts()),
        ]
        ready_step_spec = lambda initial: get_step('ready', "creating build dir, resetting environment",
                                                   ready_substeps, False, initial=initial)

        source_substeps = [
            (False, lambda x: x.checksum_step()),
            (True, lambda x: x.extract_step()),
        ]
        source_step_spec = lambda initial: get_step('source', "unpacking", source_substeps, True, initial=initial)

        def prepare_step_spec(initial):
            """Return prepare step specification."""
            if initial:
                substeps = [lambda x: x.prepare_step()]
            else:
                substeps = [lambda x: x.guess_start_dir()]
            return ('prepare', 'preparing', substeps, False)

        install_substeps = [
            (False, lambda x: x.stage_install_step()),
            (False, lambda x: x.make_installdir()),
            (True, lambda x: x.install_step()),
        ]
        install_step_spec = lambda initial: get_step('install', "installing", install_substeps, True, initial=initial)

        # format for step specifications: (stop_name: (description, list of functions, skippable))

        # core steps that are part of the iterated loop
        patch_step_spec = ('patch', 'patching', [lambda x: x.patch_step()], True)
        configure_step_spec = ('configure', 'configuring', [lambda x: x.configure_step()], True)
        build_step_spec = ('build', 'building', [lambda x: x.build_step()], True)
        test_step_spec = ('test', 'testing', [lambda x: x.test_step()], True)

        # part 1: pre-iteration + first iteration
        steps_part1 = [
            ('fetch', 'fetching files', [lambda x: x.fetch_step()], False),
            ready_step_spec(True),
            source_step_spec(True),
            patch_step_spec,
            prepare_step_spec(True),
            configure_step_spec,
            build_step_spec,
            test_step_spec,
            install_step_spec(True),
        ]
        # part 2: iterated part, from 2nd iteration onwards
        # repeat core procedure again depending on specified iteration count
        # not all parts of all steps need to be rerun (see e.g., ready, prepare)
        steps_part2 = [
            ready_step_spec(False),
            source_step_spec(False),
            patch_step_spec,
            prepare_step_spec(False),
            configure_step_spec,
            build_step_spec,
            test_step_spec,
            install_step_spec(False),
        ] * (iteration_count - 1)
        # part 3: post-iteration part
        steps_part3 = [
            ('extensions', 'taking care of extensions', [lambda x: x.extensions_step()], False),
            ('package', 'packaging', [lambda x: x.package_step()], True),
            ('postproc', 'postprocessing', [lambda x: x.post_install_step()], True),
            ('sanitycheck', 'sanity checking', [lambda x: x.sanity_check_step()], False),
            ('cleanup', 'cleaning up', [lambda x: x.cleanup_step()], False),
            ('module', 'creating module', [lambda x: x.make_module_step()], False),
        ]

        # full list of steps, included iterated steps
        steps = steps_part1 + steps_part2 + steps_part3

        if run_test_cases:
            steps.append(('testcases', 'running test cases', [
                                                              lambda x: x.load_module(),
                                                              lambda x: x.test_cases_step(),
                                                             ], False))

        return steps

    def run_all_steps(self, run_test_cases, regtest_online):
        """
        Build and install this software.
        run_test_cases (bool): run tests after building (e.g.: make test)
        regtest_online (bool): do an online regtest, this means check the websites and try to download sources"
        """
        if self.cfg['stop'] and self.cfg['stop'] == 'cfg':
            return True

        steps = self.get_steps(run_test_cases=run_test_cases, iteration_count=self.det_iter_cnt())

        self.mod_name = det_full_module_name(self.cfg)
        print_msg("building and installing %s..." % self.mod_name, self.log, silent=self.silent)
        try:
            for (stop_name, descr, step_methods, skippable) in steps:
                print_msg("%s..." % descr, self.log, silent=self.silent)
                self.run_step(stop_name, step_methods, skippable=skippable)

        except StopException:
            pass

        # return True for successfull build (or stopped build)
        return True


def build_and_install_software(module, orig_environ):
    """
    Build the software
    @param module: dictionary contaning parsed easyconfig + metadata
    @param orig_environ: original environment (used to reset environment)
    """
    silent = build_option('silent')

    spec = module['spec']

    print_msg("processing EasyBuild easyconfig %s" % spec, log=_log, silent=silent)

    # restore original environment
    _log.info("Resetting environment")
    filetools.errors_found_in_log = 0
    modify_env(os.environ, orig_environ)

    cwd = os.getcwd()

    # load easyblock
    easyblock = build_option('easyblock')
    if not easyblock:
        easyblock = fetch_parameter_from_easyconfig_file(spec, 'easyblock')

    name = module['ec']['name']
    try:
        app_class = get_easyblock_class(easyblock, name=name)
        app = app_class(module['ec'])
        _log.info("Obtained application instance of for %s (easyblock: %s)" % (name, easyblock))
    except EasyBuildError, err:
        tup = (name, easyblock, err.msg)
        print_error("Failed to get application instance for %s (easyblock: %s): %s" % tup, silent=silent)

    # application settings
    stop = build_option('stop')
    if stop is not None:
        _log.debug("Stop set to %s" % stop)
        app.cfg['stop'] = stop

    skip = build_option('skip')
    if skip is not None:
        _log.debug("Skip set to %s" % skip)
        app.cfg['skip'] = skip

    # build easyconfig
    errormsg = '(no error)'
    # timing info
    start_time = time.time()
    try:
        run_test_cases = not build_option('skip_test_cases') and app.cfg['tests']
        regtest_online = build_option('regtest_online')
        result = app.run_all_steps(run_test_cases=run_test_cases, regtest_online=regtest_online)
    except EasyBuildError, err:
        lastn = 300
        errormsg = "autoBuild Failed (last %d chars): %s" % (lastn, err.msg[-lastn:])
        _log.exception(errormsg)
        result = False

    ended = "ended"

    # successful build
    if result:

        if app.cfg['stop']:
            ended = "STOPPED"
            if app.builddir is not None:
                new_log_dir = os.path.join(app.builddir, config.log_path())
            else:
                new_log_dir = os.path.dirname(app.logfile)
        else:
            new_log_dir = os.path.join(app.installdir, config.log_path())

            # collect build stats
            _log.info("Collecting build stats...")

            buildstats = get_build_stats(app, start_time, build_option('command_line'))
            _log.info("Build stats: %s" % buildstats)

            try:
                # upload spec to central repository
                currentbuildstats = app.cfg['buildstats']
                repo = init_repository(get_repository(), get_repositorypath())
                if 'originalSpec' in module:
                    block = det_full_ec_version(app.cfg) + ".block"
                    repo.add_easyconfig(module['originalSpec'], app.name, block, buildstats, currentbuildstats)
                repo.add_easyconfig(spec, app.name, det_full_ec_version(app.cfg), buildstats, currentbuildstats)
                repo.commit("Built %s" % det_full_module_name(app.cfg))
                del repo
            except EasyBuildError, err:
                _log.warn("Unable to commit easyconfig to repository: %s", err)

        exit_code = 0
        succ = "successfully"
        summary = "COMPLETED"

        # cleanup logs
        app.close_log()
        try:
            if not os.path.isdir(new_log_dir):
                os.makedirs(new_log_dir)
            log_fn = os.path.basename(get_log_filename(app.name, app.version))
            application_log = os.path.join(new_log_dir, log_fn)
            shutil.move(app.logfile, application_log)
            _log.debug("Moved log file %s to %s" % (app.logfile, application_log))
        except (IOError, OSError), err:
            print_error("Failed to move log file %s to new log file %s: %s" % (app.logfile, application_log, err))

        try:
            newspec = os.path.join(new_log_dir, "%s-%s.eb" % (app.name, det_full_ec_version(app.cfg)))
            shutil.copy(spec, newspec)
            _log.debug("Copied easyconfig file %s to %s" % (spec, newspec))
        except (IOError, OSError), err:
            print_error("Failed to move easyconfig %s to log dir %s: %s" % (spec, new_log_dir, err))

    # build failed
    else:
        exit_code = 1
        summary = "FAILED"

        build_dir = ''
        if app.builddir:
            build_dir = " (build directory: %s)" % (app.builddir)
        succ = "unsuccessfully%s:\n%s" % (build_dir, errormsg)

        # cleanup logs
        app.close_log()
        application_log = app.logfile

    print_msg("%s: Installation %s %s" % (summary, ended, succ), log=_log, silent=silent)

    # check for errors
    if exit_code != 0 or filetools.errors_found_in_log > 0:
        print_msg("\nWARNING: Build exited with non-zero exit code %d. %d possible error(s) were detected in the "
                  "build logs, please verify the build.\n" % (exit_code, filetools.errors_found_in_log),
                  _log, silent=silent)

    if app.postmsg:
        print_msg("\nWARNING: %s\n" % app.postmsg, _log, silent=silent)

    print_msg("Results of the build can be found in the log file %s" % application_log, _log, silent=silent)

    del app
    os.chdir(cwd)

    return (exit_code == 0, application_log)


def get_easyblock_instance(easyconfig):
    """
    Get an instance for this easyconfig
    @param easyconfig: parsed easyconfig (EasyConfig instance)

    returns an instance of EasyBlock (or subclass thereof)
    """
    spec = easyconfig['spec']
    name = easyconfig['ec']['name']

    # handle easyconfigs with custom easyblocks
    # determine easyblock specification from easyconfig file, if any
    easyblock = fetch_parameter_from_easyconfig_file(spec, 'easyblock')

    app_class = get_easyblock_class(easyblock, name=name)
    return app_class(easyconfig['ec'])


def build_easyconfigs(easyconfigs, output_dir, test_results):
    """Build the list of easyconfigs."""

    build_stopped = {}
    apploginfo = lambda x, y: x.log.info(y)

    def perform_step(step, obj, method, logfile):
        """Perform method on object if it can be built."""
        if (isinstance(obj, dict) and obj['spec'] not in build_stopped) or obj not in build_stopped:

            # update templates before every step (except for initialization)
            if isinstance(obj, EasyBlock):
                obj.update_config_template_run_step()

            try:
                if step == 'initialization':
                    _log.info("Running %s step" % step)
                    return get_easyblock_instance(obj)
                else:
                    apploginfo(obj, "Running %s step" % step)
                    method(obj)
            except Exception, err:  # catch all possible errors, also crashes in EasyBuild code itself
                fullerr = str(err)
                if not isinstance(err, EasyBuildError):
                    tb = traceback.format_exc()
                    fullerr = '\n'.join([tb, str(err)])
                # we cannot continue building it
                if step == 'initialization':
                    obj = obj['spec']
                test_results.append((obj, step, fullerr, logfile))
                # keep a dict of so we can check in O(1) if objects can still be build
                build_stopped[obj] = step

    # initialize all instances
    apps = []
    for ec in easyconfigs:
        instance = perform_step('initialization', ec, None, _log)
        instance.mod_name = det_full_module_name(instance.cfg)
        apps.append(instance)

    base_dir = os.getcwd()
    base_env = copy.deepcopy(os.environ)
    succes = []

    for app in apps:

        # if initialisation step failed, app will be None
        if app:

            applog = os.path.join(output_dir, "%s-%s.log" % (app.name, det_full_ec_version(app.cfg)))

            start_time = time.time()

            # start with a clean slate
            os.chdir(base_dir)
            modify_env(os.environ, base_env)

            steps = EasyBlock.get_steps(iteration_count=app.det_iter_cnt())

            for (step_name, _, step_methods, skippable) in steps:
                if skippable and step_name in app.cfg['skipsteps']:
                    _log.info("Skipping step %s" % step_name)
                else:
                    for step_method in step_methods:
                        method_name = '_'.join(step_method.func_code.co_names)
                        perform_step('_'.join([step_name, method_name]), app, step_method, applog)

            # close log and move it
            app.close_log()
            try:
                # retain old logs
                if os.path.exists(applog):
                    i = 0
                    old_applog = "%s.%d" % (applog, i)
                    while os.path.exists(old_applog):
                        i += 1
                        old_applog = "%s.%d" % (applog, i)
                    shutil.move(applog, old_applog)
                    _log.info("Moved existing log file %s to %s" % (applog, old_applog))

                shutil.move(app.logfile, applog)
                _log.info("Log file moved to %s" % applog)
            except IOError, err:
                print_error("Failed to move log file %s to new log file %s: %s" % (app.logfile, applog, err))

            if app not in build_stopped:
                # gather build stats
                buildstats = get_build_stats(app, start_time, build_option('command_line'))
                succes.append((app, buildstats))

    for result in test_results:
        _log.info("%s crashed with an error during fase: %s, error: %s, log file: %s" % result)

    failed = len(build_stopped)
    total = len(apps)

    _log.info("%s of %s packages failed to build!" % (failed, total))

    output_file = os.path.join(output_dir, "easybuild-test.xml")
    _log.debug("writing xml output to %s" % output_file)
    write_to_xml(succes, test_results, output_file)

    return failed == 0


class StopException(Exception):
    """
    StopException class definition.
    """
    pass<|MERGE_RESOLUTION|>--- conflicted
+++ resolved
@@ -115,12 +115,6 @@
         Initialize the EasyBlock instance.
         @param ec: a parsed easyconfig file (EasyConfig instance)
         """
-<<<<<<< HEAD
-        if build_options is None:
-            build_options = {}
-        self.build_options = copy.deepcopy(build_options)
-=======
->>>>>>> 3cfd8c96
 
         # list of patch/source files, along with checksums
         self.patches = []
@@ -139,7 +133,7 @@
         self.module_extra_extensions = ''  # extra stuff for module file required by extensions
 
         # modules interface with default MODULEPATH
-        self.modules_tool = modules_tool(build_options=self.build_options)
+        self.modules_tool = modules_tool()
         # module generator
         self.moduleGenerator = None
 
@@ -900,7 +894,7 @@
         """
         # self.mod_name might not be set (e.g. during unit tests)
         if self.mod_name is not None:
-            m = modules_tool(mod_paths=mod_paths, build_options=self.build_options)
+            m = modules_tool(mod_paths=mod_paths)
             # purge all loaded modules if desired
             if purge:
                 m.purge()
@@ -943,7 +937,7 @@
             try:
                 mod_paths = [fake_mod_path]
                 mod_paths.extend(self.modules_tool.mod_paths)
-                m = modules_tool(mod_paths=mod_paths, build_options=self.build_options)
+                m = modules_tool(mod_paths=mod_paths)
                 # self.mod_name might not be set (e.g. during unit tests)
                 if self.mod_name is not None:
                     m.unload([self.mod_name])
