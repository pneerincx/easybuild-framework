--- conflicted
+++ resolved
@@ -428,10 +428,7 @@
     'req_keys': ['name', 'version'],
 }))
 DEPENDENCIES = (list, as_hashable({'elem_types': [DEPENDENCY_DICT]}))
-<<<<<<< HEAD
-
-CHECKABLE_TYPES = [DEPENDENCIES, DEPENDENCY_DICT, NAME_VERSION_DICT]
-=======
+
 TUPLE_OF_STRINGS = (tuple, as_hashable({'elem_types': [str]}))
 STRING_OR_TUPLE_LIST = (list, as_hashable({'elem_types': [str, TUPLE_OF_STRINGS]}))
 SANITY_CHECK_PATHS_DICT = (dict, as_hashable({
@@ -446,7 +443,6 @@
 
 CHECKABLE_TYPES = [CHECKSUMS, DEPENDENCIES, DEPENDENCY_DICT, NAME_VERSION_DICT, SANITY_CHECK_PATHS_DICT,
                     STRING_OR_TUPLE_LIST, TUPLE_OF_STRINGS]
->>>>>>> 675152e4
 
 # easy types, that can be verified with isinstance
 EASY_TYPES = [basestring, bool, dict, int, list, str, tuple]
