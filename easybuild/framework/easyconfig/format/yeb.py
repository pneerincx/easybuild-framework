--- conflicted
+++ resolved
@@ -94,14 +94,6 @@
         """
         txt = self._inject_constants_dict(txt)
         self.parsed_yeb = yaml.load(txt)
-<<<<<<< HEAD
-        # toolchain and dependecy param value check, convert to dict if alt format is used
-        check_type_of_param_value('toolchain', self.parsed_yeb['toolchain'], auto_convert=True)
-        for dep in self.parsed_yeb.get('dependencies', ''):
-            check_type_of_param_value('dependencies', dep, auto_convert=True)
-
-=======
->>>>>>> a8bcc426
 
     def _inject_constants_dict(self, txt):
         """Inject constants so they are resolved when actually parsing the YAML text."""
