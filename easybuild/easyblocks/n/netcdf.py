--- conflicted
+++ resolved
@@ -41,11 +41,7 @@
                                                                        ))
 
         # add -DgFortran to CPPFLAGS when building with GCC
-<<<<<<< HEAD
-        if self.toolkit().toolkit_comp_family() == "GCC":
-=======
-        if self.tk.toolkit_comp_family() == toolkit.GCC:
->>>>>>> 08b17152
+        if self.toolkit().toolkit_comp_family() == toolkit.GCC:
             env.set('CPPFLAGS', "%s -DgFortran" % os.getenv('CPPFLAGS'))
 
         Application.configure(self)
