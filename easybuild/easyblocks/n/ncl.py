##
# Copyright 2009-2012 Stijn De Weirdt, Dries Verdegem, Kenneth Hoste, Pieter De Baets, Jens Timmerman
#
# This file is part of EasyBuild,
# originally created by the HPC team of the University of Ghent (http://ugent.be/hpc).
#
# http://github.com/hpcugent/easybuild
#
# EasyBuild is free software: you can redistribute it and/or modify
# it under the terms of the GNU General Public License as published by
# the Free Software Foundation v2.
#
# EasyBuild is distributed in the hope that it will be useful,
# but WITHOUT ANY WARRANTY; without even the implied warranty of
# MERCHANTABILITY or FITNESS FOR A PARTICULAR PURPOSE.  See the
# GNU General Public License for more details.
#
# You should have received a copy of the GNU General Public License
# along with EasyBuild.  If not, see <http://www.gnu.org/licenses/>.
##
<<<<<<< HEAD
=======
"""
EasyBuild support for building and installing NCL, implemented as an easyblock
"""

from distutils.version import LooseVersion
>>>>>>> 984a2191
import fileinput
import os
import re
import sys
<<<<<<< HEAD
from distutils.version import LooseVersion
=======
>>>>>>> 984a2191

from easybuild.framework.application import Application
from easybuild.tools.filetools import run_cmd
from easybuild.tools.modules import get_software_root


class NCL(Application):
    """Support for building/installing NCL."""

    def configure(self):
        """Configure build:
        - create Makefile.ini using make and run ymake script to create config file
        - patch config file with correct settings, and add missing config entries
        - create config/Site.local file to avoid interactive install
        - generate Makefile using config/ymkmf sciprt
        -
        """

        try:
            os.chdir('config')
        except OSError, err:
            self.log.error("Failed to change to the 'config' dir: %s" % err)

        cmd = "make -f Makefile.ini"
        run_cmd(cmd, log_all=True, simple=True)

        cmd = "./ymake -config $PWD"
        run_cmd(cmd, log_all=True, simple=True)

        # figure out name of config file
        cfg_regexp = re.compile('^\s*SYSTEM_INCLUDE\s*=\s*"(.*)"\s*$', re.M)
        f = open("Makefile", "r")
        txt = f.read()
        f.close()
        cfg_filename = cfg_regexp.search(txt).group(1)

        # adjust config file as needed
        ctof_libs = ''
        if os.getenv('SOFTROOTIFORT'):
            if LooseVersion(os.getenv('SOFTVERSIONIFORT')) < LooseVersion('2011.4'):
                ctof_libs = '-lm -L${SOFTROOTIFORT}/lib/intel64 -lifcore -lifport'
            else:
                ctof_libs = '-lm -L${SOFTROOTIFORT}/compiler/lib/intel64 -lifcore -lifport'
        elif os.getenv('SOFTROOTGCC'):
            ctof_libs = '-lgfortran -lm'
        macrodict = {
                     'CCompiler': os.getenv('CC'),
                     'FCompiler': os.getenv('F77'),
                     'CcOptions': '-ansi %s' % os.getenv('CFLAGS'),
                     'FcOptions': os.getenv('FFLAGS'),
                     'COptimizeFlag': os.getenv('CFLAGS'),
                     'FOptimizeFlag': os.getenv('FFLAGS'),
                     'ExtraSysLibraries': os.getenv('LDFLAGS'),
                     'CtoFLibraries': ctof_libs
                    }

        # replace config entries that are already there
        for line in fileinput.input(cfg_filename, inplace=1, backup='%s.orig' % cfg_filename):
            for key,val in macrodict.items():
                regexp = re.compile("(#define %s\s*).*" % key)
                match = regexp.search(line)
                if match:
                    line = "#define %s %s\n" % (key, val)
                    macrodict.pop(key)
            sys.stdout.write(line)

        # add remaining config entries
        f = open(cfg_filename, "a")
        for key,val in macrodict.items():
            f.write("#define %s %s\n" % (key, val))
        f.close()

        f = open(cfg_filename, "r")
        self.log.debug("Contents of %s: %s" % (cfg_filename, f.read()))
        f.close()

        # configure
        try:
            os.chdir(self.getcfg('startfrom'))
        except OSError, err:
            self.log.error("Failed to change to the build dir %s: %s" % (self.getcfg('startfrom'), err))

        # instead of running the Configure script that asks a zillion questions,
        # let's just generate the config/Site.local file ourselves...

        # order of deps is important
        # HDF needs to go after netCDF, because both have a netcdf.h include file
        deps = ["HDF5", "JasPer", "netCDF", "HDF", "g2lib", "g2clib", "Szip"]

        libs = ''
        includes = ''
        for dep in deps:
            softroot = get_software_root(dep)
            if not softroot:
                self.log.error('%s not available' % dep)
            libs += ' -L%s/lib ' % softroot
            includes += ' -I%s/include ' % softroot

        cfgtxt="""#ifdef FirstSite
#endif /* FirstSite */

#ifdef SecondSite

#define YmakeRoot %(installdir)s

#define LibSearch %(libs)s
#define IncSearch %(includes)s

#define BuildNCL 1
#define HDFlib
#define HDFEOSlib
#define UdUnitslib
#define BuildGRIB2 1

#define BuildRasterHDF 0
#define BuildHDF4 0
#define BuildTRIANGLE 0
#define BuildUdunits 0
#define BuildHDFEOS 0
#define BuildHDFEOS5 0

#endif /* SecondSite */
""" % {
       'installdir': self.installdir,
       'libs': libs,
       'includes': includes
      }

        f = open("config/Site.local", "w")
        f.write(cfgtxt)
        f.close()

        # generate Makefile
        cmd = "./config/ymkmf"
        run_cmd(cmd, log_all=True, simple=True)

    def make(self):
        """Building is done in make_install."""
        pass

    def make_install(self):
        """Build in install dir using make."""

        cmd = "make Everything"
        run_cmd(cmd, log_all=True, simple=True)

    def make_module_extra(self):
        """Set NCARG_ROOT environment variable in module."""

        txt = Application.make_module_extra(self)
        txt += "setenv\tNCARG_ROOT\t$root\n"

        return txt<|MERGE_RESOLUTION|>--- conflicted
+++ resolved
@@ -18,22 +18,15 @@
 # You should have received a copy of the GNU General Public License
 # along with EasyBuild.  If not, see <http://www.gnu.org/licenses/>.
 ##
-<<<<<<< HEAD
-=======
 """
 EasyBuild support for building and installing NCL, implemented as an easyblock
 """
 
-from distutils.version import LooseVersion
->>>>>>> 984a2191
 import fileinput
 import os
 import re
 import sys
-<<<<<<< HEAD
 from distutils.version import LooseVersion
-=======
->>>>>>> 984a2191
 
 from easybuild.framework.application import Application
 from easybuild.tools.filetools import run_cmd
