#!/bin/bash
##
# Copyright 2009-2014 Ghent University
#
# This file is part of EasyBuild,
# originally created by the HPC team of Ghent University (http://ugent.be/hpc/en),
# with support of Ghent University (http://ugent.be/hpc),
# the Flemish Supercomputer Centre (VSC) (https://vscentrum.be/nl/en),
# the Hercules foundation (http://www.herculesstichting.be/in_English)
# and the Department of Economy, Science and Innovation (EWI) (http://www.ewi-vlaanderen.be/en).
#
# http://github.com/hpcugent/easybuild
#
# EasyBuild is free software: you can redistribute it and/or modify
# it under the terms of the GNU General Public License as published by
# the Free Software Foundation v2.
#
# EasyBuild is distributed in the hope that it will be useful,
# but WITHOUT ANY WARRANTY; without even the implied warranty of
# MERCHANTABILITY or FITNESS FOR A PARTICULAR PURPOSE.  See the
# GNU General Public License for more details.
#
# You should have received a copy of the GNU General Public License
# along with EasyBuild.  If not, see <http://www.gnu.org/licenses/>.
##

# EasyBuild main script
# find location of main EasyBuild script by looking in Python search path, and run it

#  this is an alternative for "python -m easybuild.main $@" which has issues, i.e.
#  * it doesn't work with Python 2.4 (which we hang on to because of it being the default version in RedHat v5)
#  * an ugly warning is printed whenever the pkg_resources module is loaded (e.g. by 3rd party modules like pygraph),
#    see http://bugs.python.org/setuptools/issue36
#    the cause of this is probably that we spread out the easybuild namespace across different locations

# @author: Stijn De Weirdt (Ghent University)
# @author: Dries Verdegem (Ghent University)
# @author: Kenneth Hoste (Ghent University)
# @author: Pieter De Baets (Ghent University)
# @author: Jens Timmerman (Ghent University)

# Python 2.6 or more recent 2.x required
REQ_MAJ_PYVER=2
REQ_MIN_PYVER=6
REQ_PYVER=${REQ_MAJ_PYVER}.${REQ_MIN_PYVER}

PYTHON=python$REQ_MAJ_PYVER
which $PYTHON &> /dev/null
if [ $? -ne 0 ]
then
    PYTHON=python
    which $PYTHON &> /dev/null
    if [ $? -ne 0 ]
    then
        echo "ERROR: $PYTHON not available in \$PATH?"
        exit 1
    fi
fi

# make sure Python version being used is compatible
pyver=`$PYTHON -V 2>&1 | cut -f2 -d' '`
pyver_maj=`echo $pyver | cut -f1 -d'.'`
pyver_min=`echo $pyver | cut -f2 -d'.'`

if [ $pyver_maj -ne $REQ_MAJ_PYVER ]
then
    echo "ERROR: EasyBuild is currently only compatible with Python v${REQ_MAJ_PYVER}.x, found v${pyver}" 1>&2
    exit 2
fi

if [ $pyver_min -lt $REQ_MIN_PYVER ]
then
    echo "ERROR: EasyBuild requires Python v${REQ_PYVER} or a more recent v${REQ_MAJ_PYVER}.x, found v${pyver}." 1>&2
    exit 3
fi

<<<<<<< HEAD

main_script_base_path="easybuild/main.py"
python_search_path_cmd="python -c \"import sys; print ' '.join(sys.path)\""

easybuild_main=
for path in `eval $python_search_path_cmd`;
do
    test_path="$path/$main_script_base_path"
    if [ -f $test_path ]
    then
        easybuild_main=$test_path
        break;
    fi
done

if [ -z $easybuild_main ]
then
    echo "ERROR: Failed to locate EasyBuild's main script $main_script_base_path" \
         "in Python's search path, obtained with '$python_search_path_cmd' ."
    echo "Make sure you PYTHONPATH setting is correct."
    exit 1
else
    python -O $easybuild_main $@
fi
=======
$PYTHON -m easybuild.main $@
>>>>>>> d0a3ef7c
<|MERGE_RESOLUTION|>--- conflicted
+++ resolved
@@ -74,31 +74,4 @@
     exit 3
 fi
 
-<<<<<<< HEAD
-
-main_script_base_path="easybuild/main.py"
-python_search_path_cmd="python -c \"import sys; print ' '.join(sys.path)\""
-
-easybuild_main=
-for path in `eval $python_search_path_cmd`;
-do
-    test_path="$path/$main_script_base_path"
-    if [ -f $test_path ]
-    then
-        easybuild_main=$test_path
-        break;
-    fi
-done
-
-if [ -z $easybuild_main ]
-then
-    echo "ERROR: Failed to locate EasyBuild's main script $main_script_base_path" \
-         "in Python's search path, obtained with '$python_search_path_cmd' ."
-    echo "Make sure you PYTHONPATH setting is correct."
-    exit 1
-else
-    python -O $easybuild_main $@
-fi
-=======
-$PYTHON -m easybuild.main $@
->>>>>>> d0a3ef7c
+$PYTHON -O -m easybuild.main $@