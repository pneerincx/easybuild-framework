--- conflicted
+++ resolved
@@ -74,8 +74,4 @@
     exit 3
 fi
 
-<<<<<<< HEAD
-$PYTHON -O -m easybuild.main $@
-=======
-$PYTHON -m easybuild.main "$@"
->>>>>>> 6aff22f3
+$PYTHON -O -m easybuild.main "$@"