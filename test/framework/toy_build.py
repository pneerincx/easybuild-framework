# #
# Copyright 2013-2014 Ghent University
#
# This file is part of EasyBuild,
# originally created by the HPC team of Ghent University (http://ugent.be/hpc/en),
# with support of Ghent University (http://ugent.be/hpc),
# the Flemish Supercomputer Centre (VSC) (https://vscentrum.be/nl/en),
# the Hercules foundation (http://www.herculesstichting.be/in_English)
# and the Department of Economy, Science and Innovation (EWI) (http://www.ewi-vlaanderen.be/en).
#
# http://github.com/hpcugent/easybuild
#
# EasyBuild is free software: you can redistribute it and/or modify
# it under the terms of the GNU General Public License as published by
# the Free Software Foundation v2.
#
# EasyBuild is distributed in the hope that it will be useful,
# but WITHOUT ANY WARRANTY; without even the implied warranty of
# MERCHANTABILITY or FITNESS FOR A PARTICULAR PURPOSE.  See the
# GNU General Public License for more details.
#
# You should have received a copy of the GNU General Public License
# along with EasyBuild.  If not, see <http://www.gnu.org/licenses/>.
# #
"""
Toy build unit test

@author: Kenneth Hoste (Ghent University)
"""
import glob
import grp
import os
import re
import shutil
import stat
import sys
import tempfile
from test.framework.utilities import EnhancedTestCase
from unittest import TestLoader
from unittest import main as unittestmain
from vsc.utils.fancylogger import setLogLevelDebug, logToScreen

from easybuild.tools.filetools import write_file
from easybuild.tools.build_log import EasyBuildError


class ToyBuildTest(EnhancedTestCase):
    """Toy build unit test."""

    def setUp(self):
        """Test setup."""
        super(ToyBuildTest, self).setUp()

        fd, self.dummylogfn = tempfile.mkstemp(prefix='easybuild-dummy', suffix='.log')
        os.close(fd)

        # adjust PYTHONPATH such that test easyblocks are found
        import easybuild
        eb_blocks_path = os.path.abspath(os.path.join(os.path.dirname(__file__), 'sandbox'))
        if not eb_blocks_path in sys.path:
            sys.path.append(eb_blocks_path)
            easybuild = reload(easybuild)

        import easybuild.easyblocks
        reload(easybuild.easyblocks)
        reload(easybuild.tools.module_naming_scheme)

        # clear log
        write_file(self.logfile, '')

        self.test_buildpath = tempfile.mkdtemp()
        self.test_installpath = tempfile.mkdtemp()
        self.test_sourcepath = os.path.join(os.path.dirname(os.path.abspath(__file__)), 'sandbox', 'sources')

    def tearDown(self):
        """Cleanup."""
        super(ToyBuildTest, self).tearDown()
        # remove logs
        if os.path.exists(self.dummylogfn):
            os.remove(self.dummylogfn)

    def check_toy(self, installpath, outtxt, version='0.0', versionprefix='', versionsuffix=''):
        """Check whether toy build succeeded."""

        full_version = ''.join([versionprefix, version, versionsuffix])

        # check for success
        success = re.compile("COMPLETED: Installation ended successfully")
        self.assertTrue(success.search(outtxt), "COMPLETED message found in '%s" % outtxt)

        # if the module exists, it should be fine
        toy_module = os.path.join(installpath, 'modules', 'all', 'toy', full_version)
        msg = "module for toy build toy/%s found (path %s)" % (full_version, toy_module)
        self.assertTrue(os.path.exists(toy_module), msg)

        # make sure installation log file and easyconfig file are copied to install dir
        software_path = os.path.join(installpath, 'software', 'toy', full_version)
        install_log_path_pattern = os.path.join(software_path, 'easybuild', 'easybuild-toy-%s*.log' % version)
        self.assertTrue(len(glob.glob(install_log_path_pattern)) == 1, "Found 1 file at %s" % install_log_path_pattern)

        # make sure test report is available
        test_report_path_pattern = os.path.join(software_path, 'easybuild', 'easybuild-toy-%s*test_report.md' % version)
        self.assertTrue(len(glob.glob(test_report_path_pattern)) == 1, "Found 1 file at %s" % test_report_path_pattern)

        ec_file_path = os.path.join(software_path, 'easybuild', 'toy-%s.eb' % full_version)
        self.assertTrue(os.path.exists(ec_file_path))

        devel_module_path = os.path.join(software_path, 'easybuild', 'toy-%s-easybuild-devel' % full_version)
        self.assertTrue(os.path.exists(devel_module_path))

    def test_toy_build(self, extra_args=None, ec_file=None, tmpdir=None, verify=True, fails=False, verbose=True,
                       raise_error=False, test_report=None):
        """Perform a toy build."""
        if extra_args is None:
            extra_args = []
        test_readme = False
        if ec_file is None:
            ec_file = os.path.join(os.path.dirname(__file__), 'easyconfigs', 'toy-0.0.eb')
            test_readme = True
        args = [
            ec_file,
            '--sourcepath=%s' % self.test_sourcepath,
            '--buildpath=%s' % self.test_buildpath,
            '--installpath=%s' % self.test_installpath,
            '--debug',
            '--unittest-file=%s' % self.logfile,
            '--force',
            '--robot=%s' % os.pathsep.join([self.test_buildpath, os.path.dirname(__file__)]),
        ]
        if tmpdir is not None:
            args.append('--tmpdir=%s' % tmpdir)
        if test_report is not None:
            args.append('--dump-test-report=%s' % test_report)
        args.extend(extra_args)
        myerr = None
        try:
            outtxt = self.eb_main(args, logfile=self.dummylogfn, do_build=True, verbose=verbose,
                                  raise_error=raise_error)
        except Exception, err:
            myerr = err

        if verify:
            self.check_toy(self.test_installpath, outtxt)

        if test_readme:
            # make sure postinstallcmds were used
            toy_install_path = os.path.join(self.test_installpath, 'software', 'toy', '0.0')
            self.assertEqual(open(os.path.join(toy_install_path, 'README'), 'r').read(), "TOY\n")

        # make sure full test report was dumped, and contains sensible information
        if test_report is not None:
            self.assertTrue(os.path.exists(test_report))
            if fails:
                test_result = 'FAIL'
            else:
                test_result = 'SUCCESS'
            regex_patterns = [
                r"Test result[\S\s]*Build succeeded for %d out of 1" % (not fails),
                r"Overview of tested easyconfig[\S\s]*%s[\S\s]*%s" % (test_result, os.path.basename(ec_file)),
                r"Time info[\S\s]*start:[\S\s]*end:",
                r"EasyBuild info[\S\s]*framework version:[\S\s]*easyblocks ver[\S\s]*command line[\S\s]*configuration",
                r"System info[\S\s]*cpu model[\S\s]*os name[\S\s]*os version[\S\s]*python version",
                r"List of loaded modules",
                r"Environment",
            ]
            test_report_txt = open(test_report).read()
            for regex_pattern in regex_patterns:
                regex = re.compile(regex_pattern, re.M)
                msg = "Pattern %s found in full test report: %s" % (regex.pattern, test_report_txt)
                self.assertTrue(regex.search(test_report_txt), msg)

        if raise_error and (myerr is not None):
            raise myerr

    def test_toy_broken(self):
        """Test deliberately broken toy build."""
        tmpdir = tempfile.mkdtemp()
        broken_toy_ec = os.path.join(tmpdir, "toy-broken.eb")
        toy_ec_file = os.path.join(os.path.dirname(__file__), 'easyconfigs', 'toy-0.0.eb')
        broken_toy_ec_txt = open(toy_ec_file, 'r').read()
        broken_toy_ec_txt += "checksums = ['clearywrongchecksum']"
        f = open(broken_toy_ec, 'w')
        f.write(broken_toy_ec_txt)
        f.close()
        error_regex = "Checksum verification .* failed"
        self.assertErrorRegex(EasyBuildError, error_regex, self.test_toy_build, ec_file=broken_toy_ec, tmpdir=tmpdir,
                              verify=False, fails=True, verbose=False, raise_error=True)

        # make sure log file is retained, also for failed build
        log_path_pattern = os.path.join(tmpdir, 'easybuild-*', 'easybuild-toy-0.0*.log')
        self.assertTrue(len(glob.glob(log_path_pattern)) == 1, "Log file found at %s" % log_path_pattern)

        # make sure individual test report is retained, also for failed build
        test_report_fp_pattern = os.path.join(tmpdir, 'easybuild-*', 'easybuild-toy-0.0*test_report.md')
        self.assertTrue(len(glob.glob(test_report_fp_pattern)) == 1, "Test report %s found" % test_report_fp_pattern)

        # test dumping full test report (doesn't raise an exception)
        test_report_fp = os.path.join(self.test_buildpath, 'full_test_report.md')
        self.test_toy_build(ec_file=broken_toy_ec, tmpdir=tmpdir, verify=False, fails=True, verbose=False,
                            raise_error=True, test_report=test_report_fp)

        # cleanup
        shutil.rmtree(tmpdir)

<<<<<<< HEAD
    def test_toy_tweaked(self):
        """Test toy build with tweaked easyconfig, for testing extra easyconfig parameters."""
        test_ecs_dir = os.path.join(os.path.abspath(os.path.dirname(__file__)), 'easyconfigs')
        ec_file = os.path.join(self.test_buildpath, 'toy-0.0-tweaked.eb')
        shutil.copy2(os.path.join(test_ecs_dir, 'toy-0.0.eb'), ec_file)

        # tweak easyconfig by appending to it
        ec_extra = '\n'.join([
            "versionsuffix = '-tweaked'",
            "modextrapaths = {'SOMEPATH': ['foo/bar', 'baz']}",
            "modextravars = {'FOO': 'bar'}",
            "modloadmsg =  'THANKS FOR LOADING ME, I AM %(name)s v%(version)s'",
            "modtclfooter = 'puts stderr \"oh hai!\"'",
        ])
        open(ec_file, 'a').write(ec_extra)

        args = [
            ec_file,
            '--sourcepath=%s' % self.test_sourcepath,
            '--buildpath=%s' % self.test_buildpath,
            '--installpath=%s' % self.test_installpath,
            '--debug',
            '--force',
        ]
        outtxt = self.eb_main(args, do_build=True, verbose=True, raise_error=True)
        self.check_toy(self.test_installpath, outtxt, versionsuffix='-tweaked')
        toy_module = os.path.join(self.test_installpath, 'modules', 'all', 'toy', '0.0-tweaked')
        toy_module_txt = open(toy_module, 'r').read()

        self.assertTrue(re.search('setenv\s*FOO\s*"bar"', toy_module_txt))
        self.assertTrue(re.search('prepend-path\s*SOMEPATH\s*\$root/foo/bar', toy_module_txt))
        self.assertTrue(re.search('prepend-path\s*SOMEPATH\s*\$root/baz', toy_module_txt))
        self.assertTrue(re.search('module-info mode load.*\n\s*puts stderr\s*.*I AM toy v0.0', toy_module_txt))
        self.assertTrue(re.search('puts stderr "oh hai!"', toy_module_txt))
=======
    def test_toy_buggy_easyblock(self):
        """Test build using a buggy/broken easyblock, make sure a traceback is reported."""
        ec_file = os.path.join(os.path.dirname(__file__), 'easyconfigs', 'toy-0.0.eb')
        kwargs = {
            'ec_file': ec_file,
            'extra_args': ['--easyblock=EB_toy_buggy'],
            'raise_error': True,
            'verify': False,
            'verbose': False,
        }
        err_regex = r"crashed with an error.*Traceback[\S\s]*toy_buggy.py.*build_step[\S\s]*global name 'run_cmd'"
        self.assertErrorRegex(EasyBuildError, err_regex, self.test_toy_build, **kwargs)
>>>>>>> 34ac396d

    def test_toy_build_formatv2(self):
        """Perform a toy build (format v2)."""
        # set $MODULEPATH such that modules for specified dependencies are found
        modulepath = os.environ.get('MODULEPATH')
        os.environ['MODULEPATH'] = os.path.abspath(os.path.join(os.path.dirname(__file__), 'modules'))

        args = [
            os.path.join(os.path.dirname(__file__), 'easyconfigs', 'v2.0', 'toy.eb'),
            '--sourcepath=%s' % self.test_sourcepath,
            '--buildpath=%s' % self.test_buildpath,
            '--installpath=%s' % self.test_installpath,
            '--debug',
            '--unittest-file=%s' % self.logfile,
            '--force',
            '--robot=%s' % os.pathsep.join([self.test_buildpath, os.path.dirname(__file__)]),
            '--software-version=0.0',
            '--toolchain=dummy,dummy',
            '--experimental',
        ]
        outtxt = self.eb_main(args, logfile=self.dummylogfn, do_build=True, verbose=True)

        self.check_toy(self.test_installpath, outtxt)

        # restore
        if modulepath is not None:
            os.environ['MODULEPATH'] = modulepath
        else:
            del os.environ['MODULEPATH']

    def test_toy_build_with_blocks(self):
        """Test a toy build with multiple blocks."""
        orig_sys_path = sys.path[:]
        # add directory in which easyconfig file can be found to Python search path, since we're not specifying it full path below
        tmpdir = tempfile.mkdtemp()
        # note get_paths_for expects easybuild/easyconfigs subdir
        ecs_path = os.path.join(tmpdir, "easybuild", "easyconfigs")
        os.makedirs(ecs_path)
        shutil.copy2(os.path.join(os.path.dirname(__file__), 'easyconfigs', 'toy-0.0-multiple.eb'), ecs_path)
        sys.path.append(tmpdir)

        args = [
                'toy-0.0-multiple.eb',
                '--sourcepath=%s' % self.test_sourcepath,
                '--buildpath=%s' % self.test_buildpath,
                '--installpath=%s' % self.test_installpath,
                '--debug',
                '--unittest-file=%s' % self.logfile,
                '--force',
               ]
        outtxt = self.eb_main(args, logfile=self.dummylogfn, do_build=True, verbose=True)

        for toy_prefix, toy_version, toy_suffix in [
            ('', '0.0', '-somesuffix'),
            ('someprefix-', '0.0', '-somesuffix')
        ]:
            self.check_toy(self.test_installpath, outtxt, version=toy_version,
                           versionprefix=toy_prefix, versionsuffix=toy_suffix)

        # cleanup
        shutil.rmtree(tmpdir)
        sys.path = orig_sys_path

    def test_toy_build_formatv2_sections(self):
        """Perform a toy build (format v2, using sections)."""
        versions = {
            '0.0': {'versionprefix': '', 'versionsuffix': ''},
            '1.0': {'versionprefix': '', 'versionsuffix': ''},
            '1.1': {'versionprefix': 'stable-', 'versionsuffix': ''},
            '1.5': {'versionprefix': 'stable-', 'versionsuffix': '-early'},
            '1.6': {'versionprefix': 'stable-', 'versionsuffix': '-early'},
            '2.0': {'versionprefix': 'stable-', 'versionsuffix': '-early'},
            '3.0': {'versionprefix': 'stable-', 'versionsuffix': '-mature'},
        }

        for version, specs in versions.items():
            args = [
                os.path.join(os.path.dirname(__file__), 'easyconfigs', 'v2.0', 'toy-with-sections.eb'),
                '--sourcepath=%s' % self.test_sourcepath,
                '--buildpath=%s' % self.test_buildpath,
                '--installpath=%s' % self.test_installpath,
                '--debug',
                '--unittest-file=%s' % self.logfile,
                '--force',
                '--robot=%s' % os.pathsep.join([self.test_buildpath, os.path.dirname(__file__)]),
                '--software-version=%s' % version,
                '--toolchain=dummy,dummy',
                '--experimental',
            ]
            outtxt = self.eb_main(args, logfile=self.dummylogfn, do_build=True, verbose=True)

            specs['version'] = version

            self.check_toy(self.test_installpath, outtxt, **specs)

    def test_toy_download_sources(self):
        """Test toy build with sources that still need to be 'downloaded'."""
        tmpdir = tempfile.mkdtemp()
        # copy toy easyconfig file, and append source_urls to it
        shutil.copy2(os.path.join(os.path.dirname(__file__), 'easyconfigs', 'toy-0.0.eb'), tmpdir)
        ec_file = os.path.join(tmpdir, 'toy-0.0.eb')
        f = open(ec_file, 'a')
        source_url = os.path.join(os.path.abspath(os.path.dirname(__file__)), 'sandbox', 'sources', 'toy')
        f.write('\nsource_urls = ["file://%s"]\n' % source_url)
        f.close()

        # unset $EASYBUILD_XPATH env vars, to make sure --prefix is picked up
        for cfg_opt in ['build', 'install', 'source']:
            del os.environ['EASYBUILD_%sPATH' % cfg_opt.upper()]
        sourcepath = os.path.join(tmpdir, 'mysources')
        args = [
            ec_file,
            '--prefix=%s' % tmpdir,
            '--sourcepath=%s' % ':'.join([sourcepath, '/bar']),  # include senseless path which should be ignored
            '--debug',
            '--unittest-file=%s' % self.logfile,
            '--force',
        ]
        outtxt = self.eb_main(args, logfile=self.dummylogfn, do_build=True, verbose=True)

        self.check_toy(tmpdir, outtxt)

        self.assertTrue(os.path.exists(os.path.join(sourcepath, 't', 'toy', 'toy-0.0.tar.gz')))

        shutil.rmtree(tmpdir)

    def test_toy_permissions(self):
        """Test toy build with custom umask settings."""
        toy_ec_file = os.path.join(os.path.dirname(__file__), 'easyconfigs', 'toy-0.0.eb')
        args = [
            '--sourcepath=%s' % self.test_sourcepath,
            '--buildpath=%s' % self.test_buildpath,
            '--installpath=%s' % self.test_installpath,
            '--debug',
            '--unittest-file=%s' % self.logfile,
            '--force',
        ]

        # set umask hard to verify default reliably
        orig_umask = os.umask(0022)

        # test specifying a non-existing group
        allargs = [toy_ec_file] + args + ['--group=thisgroupdoesnotexist']
        outtxt, err = self.eb_main(allargs, logfile=self.dummylogfn, do_build=True, return_error=True)
        err_regex = re.compile("Failed to get group ID .* group does not exist")
        self.assertTrue(err_regex.search(outtxt), "Pattern '%s' found in '%s'" % (err_regex.pattern, outtxt))

        # determine current group name (at least we can use that)
        gid = os.getgid()
        curr_grp = grp.getgrgid(gid).gr_name

        for umask, cfg_group, ec_group, dir_perms, fil_perms, bin_perms in [
            (None, None, None, 0755, 0644, 0755),  # default: inherit session umask
            (None, None, curr_grp, 0750, 0640, 0750),  # default umask, but with specified group in ec
            (None, curr_grp, None, 0750, 0640, 0750),  # default umask, but with specified group in cfg
            (None, 'notagrp', curr_grp, 0750, 0640, 0750),  # default umask, but with specified group in both cfg and ec
            ('000', None, None, 0777, 0666, 0777),  # stupid empty umask
            ('032', None, None, 0745, 0644, 0745),  # no write/execute for group, no write for other
            ('030', None, curr_grp, 0740, 0640, 0740),  # no write for group, with specified group
            ('077', None, None, 0700, 0600, 0700),  # no access for other/group
        ]:
            if cfg_group is None and ec_group is None:
                allargs = [toy_ec_file]
            elif ec_group is not None:
                shutil.copy2(toy_ec_file, self.test_buildpath)
                tmp_ec_file = os.path.join(self.test_buildpath, os.path.basename(toy_ec_file))
                f = open(tmp_ec_file, 'a')
                f.write("\ngroup = '%s'" % ec_group)
                f.close()
                allargs = [tmp_ec_file]
            allargs.extend(args)
            if umask is not None:
                allargs.append("--umask=%s" % umask)
            if cfg_group is not None:
                allargs.append("--group=%s" % cfg_group)
            outtxt = self.eb_main(allargs, logfile=self.dummylogfn, do_build=True, verbose=True)

            # verify that installation was correct
            self.check_toy(self.test_installpath, outtxt)

            # group specified in easyconfig overrules configured group
            group = cfg_group
            if ec_group is not None:
                group = ec_group

            # verify permissions
            paths_perms = [
                # no write permissions for group/other, regardless of umask
                (('software', 'toy', '0.0'), dir_perms & ~ 0022),
                (('software', 'toy', '0.0', 'bin'), dir_perms & ~ 0022),
                (('software', 'toy', '0.0', 'bin', 'toy'), bin_perms & ~ 0022),
            ]
            # only software subdirs are chmod'ed for 'protected' installs, so don't check those if a group is specified
            if group is None:
                paths_perms.extend([
                    (('software', ), dir_perms),
                    (('software', 'toy'), dir_perms),
                    (('software', 'toy', '0.0', 'easybuild', '*.log'), fil_perms),
                    (('modules', ), dir_perms),
                    (('modules', 'all'), dir_perms),
                    (('modules', 'all', 'toy'), dir_perms),
                    (('modules', 'all', 'toy', '0.0'), fil_perms),
                ])
            for path, correct_perms in paths_perms:
                fullpath = glob.glob(os.path.join(self.test_installpath, *path))[0]
                perms = os.stat(fullpath).st_mode & 0777
                msg = "Path %s has %s permissions: %s" % (fullpath, oct(correct_perms), oct(perms))
                self.assertEqual(perms, correct_perms, msg)
                if group is not None:
                    path_gid = os.stat(fullpath).st_gid
                    self.assertEqual(path_gid, grp.getgrnam(group).gr_gid)

            # cleanup for next iteration
            shutil.rmtree(self.test_installpath)

        # restore original umask
        os.umask(orig_umask)

    def test_toy_gid_sticky_bits(self):
        """Test setting gid and sticky bits."""
        subdirs = [
            (('',), False),
            (('software',), False),
            (('software', 'toy'), False),
            (('software', 'toy', '0.0'), True),
            (('modules', 'all'), False),
            (('modules', 'all', 'toy'), False),
        ]
        # no gid/sticky bits by default
        self.test_toy_build()
        for subdir, _ in subdirs:
            fullpath = os.path.join(self.test_installpath, *subdir)
            perms = os.stat(fullpath).st_mode
            self.assertFalse(perms & stat.S_ISGID, "no gid bit on %s" % fullpath)
            self.assertFalse(perms & stat.S_ISVTX, "no sticky bit on %s" % fullpath)

        # git/sticky bits are set, but only on (re)created directories
        self.test_toy_build(extra_args=['--set-gid-bit', '--sticky-bit'])
        for subdir, bits_set in subdirs:
            fullpath = os.path.join(self.test_installpath, *subdir)
            perms = os.stat(fullpath).st_mode
            if bits_set:
                self.assertTrue(perms & stat.S_ISGID, "gid bit set on %s" % fullpath)
                self.assertTrue(perms & stat.S_ISVTX, "sticky bit set on %s" % fullpath)
            else:
                self.assertFalse(perms & stat.S_ISGID, "no gid bit on %s" % fullpath)
                self.assertFalse(perms & stat.S_ISVTX, "no sticky bit on %s" % fullpath)

        # start with a clean slate, now gid/sticky bits should be set on everything
        shutil.rmtree(self.test_installpath)
        self.test_toy_build(extra_args=['--set-gid-bit', '--sticky-bit'])
        for subdir, _ in subdirs:
            fullpath = os.path.join(self.test_installpath, *subdir)
            perms = os.stat(fullpath).st_mode
            self.assertTrue(perms & stat.S_ISGID, "gid bit set on %s" % fullpath)
            self.assertTrue(perms & stat.S_ISVTX, "sticky bit set on %s" % fullpath)

    def test_allow_system_deps(self):
        """Test allow_system_deps easyconfig parameter."""
        tmpdir = tempfile.mkdtemp()
        # copy toy easyconfig file, and append source_urls to it
        shutil.copy2(os.path.join(os.path.dirname(__file__), 'easyconfigs', 'toy-0.0.eb'), tmpdir)
        ec_file = os.path.join(tmpdir, 'toy-0.0.eb')
        f = open(ec_file, 'a')
        f.write("\nallow_system_deps = [('Python', SYS_PYTHON_VERSION)]\n")
        f.close()
        self.test_toy_build(ec_file=ec_file)

def suite():
    """ return all the tests in this file """
    return TestLoader().loadTestsFromTestCase(ToyBuildTest)

if __name__ == '__main__':
    #logToScreen(enable=True)
    #setLogLevelDebug()
    unittestmain()<|MERGE_RESOLUTION|>--- conflicted
+++ resolved
@@ -202,7 +202,6 @@
         # cleanup
         shutil.rmtree(tmpdir)
 
-<<<<<<< HEAD
     def test_toy_tweaked(self):
         """Test toy build with tweaked easyconfig, for testing extra easyconfig parameters."""
         test_ecs_dir = os.path.join(os.path.abspath(os.path.dirname(__file__)), 'easyconfigs')
@@ -237,7 +236,7 @@
         self.assertTrue(re.search('prepend-path\s*SOMEPATH\s*\$root/baz', toy_module_txt))
         self.assertTrue(re.search('module-info mode load.*\n\s*puts stderr\s*.*I AM toy v0.0', toy_module_txt))
         self.assertTrue(re.search('puts stderr "oh hai!"', toy_module_txt))
-=======
+
     def test_toy_buggy_easyblock(self):
         """Test build using a buggy/broken easyblock, make sure a traceback is reported."""
         ec_file = os.path.join(os.path.dirname(__file__), 'easyconfigs', 'toy-0.0.eb')
@@ -250,7 +249,6 @@
         }
         err_regex = r"crashed with an error.*Traceback[\S\s]*toy_buggy.py.*build_step[\S\s]*global name 'run_cmd'"
         self.assertErrorRegex(EasyBuildError, err_regex, self.test_toy_build, **kwargs)
->>>>>>> 34ac396d
 
     def test_toy_build_formatv2(self):
         """Perform a toy build (format v2)."""
