--- conflicted
+++ resolved
@@ -431,11 +431,7 @@
     def test_gcc_version_native(self):
         """Test getting gcc version."""
         gcc_version = get_gcc_version()
-<<<<<<< HEAD
-        self.assertTrue(isinstance(gcc_version, basestring) or gcc_version == UNKNOWN or gcc_version is None)
-=======
         self.assertTrue(isinstance(gcc_version, basestring) or gcc_version == None)
->>>>>>> 0c709ac2
 
     def test_gcc_version_linux(self):
         """Test getting gcc version (mocked for Linux)."""
