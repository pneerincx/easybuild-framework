# #
# Copyright 2012-2015 Ghent University
#
# This file is part of EasyBuild,
# originally created by the HPC team of Ghent University (http://ugent.be/hpc/en),
# with support of Ghent University (http://ugent.be/hpc),
# the Flemish Supercomputer Centre (VSC) (https://vscentrum.be/nl/en),
# the Hercules foundation (http://www.herculesstichting.be/in_English)
# and the Department of Economy, Science and Innovation (EWI) (http://www.ewi-vlaanderen.be/en).
#
# http://github.com/hpcugent/easybuild
#
# EasyBuild is free software: you can redistribute it and/or modify
# it under the terms of the GNU General Public License as published by
# the Free Software Foundation v2.
#
# EasyBuild is distributed in the hope that it will be useful,
# but WITHOUT ANY WARRANTY; without even the implied warranty of
# MERCHANTABILITY or FITNESS FOR A PARTICULAR PURPOSE.  See the
# GNU General Public License for more details.
#
# You should have received a copy of the GNU General Public License
# along with EasyBuild.  If not, see <http://www.gnu.org/licenses/>.
# #
"""
Unit tests for easyconfig.py

@author: Toon Willems (Ghent University)
@author: Kenneth Hoste (Ghent University)
@author: Stijn De Weirdt (Ghent University)
"""
import copy
import os
import re
import shutil
import tempfile
from distutils.version import LooseVersion
from test.framework.utilities import EnhancedTestCase, init_config
from unittest import TestLoader, main
from vsc.utils.fancylogger import setLogLevelDebug, logToScreen
from vsc.utils.missing import nub

import easybuild.tools.build_log
import easybuild.framework.easyconfig as easyconfig
from easybuild.framework.easyblock import EasyBlock
from easybuild.framework.easyconfig.constants import EXTERNAL_MODULE_MARKER
from easybuild.framework.easyconfig.easyconfig import ActiveMNS, EasyConfig
from easybuild.framework.easyconfig.easyconfig import create_paths
from easybuild.framework.easyconfig.easyconfig import get_easyblock_class
from easybuild.framework.easyconfig.parser import fetch_parameters_from_easyconfig
from easybuild.framework.easyconfig.templates import to_template_str
from easybuild.framework.easyconfig.tools import dep_graph, find_related_easyconfigs, parse_easyconfigs
from easybuild.framework.easyconfig.tweak import obtain_ec_for, tweak_one
from easybuild.tools.build_log import EasyBuildError
from easybuild.tools.config import module_classes
from easybuild.tools.configobj import ConfigObj
from easybuild.tools.filetools import read_file, write_file
from easybuild.tools.module_naming_scheme.toolchain import det_toolchain_compilers, det_toolchain_mpi
from easybuild.tools.module_naming_scheme.utilities import det_full_ec_version
from easybuild.tools.robot import resolve_dependencies
from easybuild.tools.systemtools import get_shared_lib_ext
from easybuild.tools.utilities import quote_str
from test.framework.utilities import find_full_path


EXPECTED_DOTTXT_TOY_DEPS = """digraph graphname {
"GCC/4.7.2 (EXT)";
toy;
ictce;
toy -> ictce;
toy -> "GCC/4.7.2 (EXT)";
}
"""


class EasyConfigTest(EnhancedTestCase):
    """ easyconfig tests """
    contents = None
    eb_file = ''

    def setUp(self):
        """Set up everything for running a unit test."""
        super(EasyConfigTest, self).setUp()

        self.cwd = os.getcwd()
        self.all_stops = [x[0] for x in EasyBlock.get_steps()]
        if os.path.exists(self.eb_file):
            os.remove(self.eb_file)

    def prep(self):
        """Prepare for test."""
        # (re)cleanup last test file
        if os.path.exists(self.eb_file):
            os.remove(self.eb_file)
        if self.contents is not None:
            fd, self.eb_file = tempfile.mkstemp(prefix='easyconfig_test_file_', suffix='.eb')
            os.close(fd)
            write_file(self.eb_file, self.contents)

    def tearDown(self):
        """ make sure to remove the temporary file """
        super(EasyConfigTest, self).tearDown()
        if os.path.exists(self.eb_file):
            os.remove(self.eb_file)

    def test_empty(self):
        """ empty files should not parse! """
        self.contents = "# empty string"
        self.prep()
        self.assertRaises(EasyBuildError, EasyConfig, self.eb_file)
        self.assertErrorRegex(EasyBuildError, "expected a valid path", EasyConfig, "")

    def test_mandatory(self):
        """ make sure all checking of mandatory parameters works """
        self.contents = '\n'.join([
            'easyblock = "ConfigureMake"',
            'name = "pi"',
            'version = "3.14"',
        ])
        self.prep()
        self.assertErrorRegex(EasyBuildError, "mandatory parameters not provided", EasyConfig, self.eb_file)

        self.contents += '\n' + '\n'.join([
            'homepage = "http://example.com"',
            'description = "test easyconfig"',
            'toolchain = {"name": "dummy", "version": "dummy"}',
        ])
        self.prep()

        eb = EasyConfig(self.eb_file)

        self.assertEqual(eb['name'], "pi")
        self.assertEqual(eb['version'], "3.14")
        self.assertEqual(eb['homepage'], "http://example.com")
        self.assertEqual(eb['toolchain'], {"name":"dummy", "version": "dummy"})
        self.assertEqual(eb['description'], "test easyconfig")

    def test_validation(self):
        """ test other validations beside mandatory parameters """
        self.contents = '\n'.join([
            'easyblock = "ConfigureMake"',
            'name = "pi"',
            'version = "3.14"',
            'homepage = "http://example.com"',
            'description = "test easyconfig"',
            'toolchain = {"name":"dummy", "version": "dummy"}',
            'stop = "notvalid"',
        ])
        self.prep()
        ec = EasyConfig(self.eb_file, validate=False)
        self.assertErrorRegex(EasyBuildError, r"\w* provided '\w*' is not valid", ec.validate)

        ec['stop'] = 'patch'
        # this should now not crash
        ec.validate()

        ec['osdependencies'] = ['non-existent-dep']
        self.assertErrorRegex(EasyBuildError, "OS dependencies were not found", ec.validate)

        # dummy toolchain, installversion == version
        self.assertEqual(det_full_ec_version(ec), "3.14")

        os.chmod(self.eb_file, 0000)
        self.assertErrorRegex(EasyBuildError, "Permission denied", EasyConfig, self.eb_file)
        os.chmod(self.eb_file, 0755)

        self.contents += "\nsyntax_error'"
        self.prep()
        self.assertErrorRegex(EasyBuildError, "SyntaxError", EasyConfig, self.eb_file)

    def test_shlib_ext(self):
        """ inside easyconfigs shared_lib_ext should be set """
        self.contents = '\n'.join([
            'easyblock = "ConfigureMake"',
            'name = "pi"',
            'version = "3.14"',
            'homepage = "http://example.com"',
            'description = "test easyconfig"',
            'toolchain = {"name":"dummy", "version": "dummy"}',
            'sanity_check_paths = { "files": ["lib/lib.%s" % SHLIB_EXT] }',
        ])
        self.prep()
        eb = EasyConfig(self.eb_file)
        self.assertEqual(eb['sanity_check_paths']['files'][0], "lib/lib.%s" % get_shared_lib_ext())

    def test_dependency(self):
        """ test all possible ways of specifying dependencies """
        self.contents = '\n'.join([
            'easyblock = "ConfigureMake"',
            'name = "pi"',
            'version = "3.14"',
            'homepage = "http://example.com"',
            'description = "test easyconfig"',
            'toolchain = {"name":"GCC", "version": "4.6.3"}',
            'dependencies = [("first", "1.1"), {"name": "second", "version": "2.2"}]',
            'builddependencies = [("first", "1.1"), {"name": "second", "version": "2.2"}]',
        ])
        self.prep()
        eb = EasyConfig(self.eb_file)
        # should include builddependencies
        self.assertEqual(len(eb.dependencies()), 4)
        self.assertEqual(len(eb.builddependencies()), 2)

        first = eb.dependencies()[0]
        second = eb.dependencies()[1]

        self.assertEqual(first['name'], "first")
        self.assertEqual(second['name'], "second")

        self.assertEqual(first['version'], "1.1")
        self.assertEqual(second['version'], "2.2")

        self.assertEqual(det_full_ec_version(first), '1.1-GCC-4.6.3')
        self.assertEqual(det_full_ec_version(second), '2.2-GCC-4.6.3')

        # same tests for builddependencies
        first = eb.builddependencies()[0]
        second = eb.builddependencies()[1]

        self.assertEqual(first['name'], "first")
        self.assertEqual(second['name'], "second")

        self.assertEqual(first['version'], "1.1")
        self.assertEqual(second['version'], "2.2")

        self.assertEqual(det_full_ec_version(first), '1.1-GCC-4.6.3')
        self.assertEqual(det_full_ec_version(second), '2.2-GCC-4.6.3')

        self.assertErrorRegex(EasyBuildError, "Dependency foo of unsupported type", eb._parse_dependency, "foo")
        self.assertErrorRegex(EasyBuildError, "without name", eb._parse_dependency, ())
        self.assertErrorRegex(EasyBuildError, "without version", eb._parse_dependency, {'name': 'test'})
        err_msg = "Incorrect external dependency specification"
        self.assertErrorRegex(EasyBuildError, err_msg, eb._parse_dependency, (EXTERNAL_MODULE_MARKER,))
        self.assertErrorRegex(EasyBuildError, err_msg, eb._parse_dependency, ('foo', '1.2.3', EXTERNAL_MODULE_MARKER))

    def test_extra_options(self):
        """ extra_options should allow other variables to be stored """
        self.contents = '\n'.join([
            'easyblock = "ConfigureMake"',
            'name = "pi"',
            'version = "3.14"',
            'homepage = "http://example.com"',
            'description = "test easyconfig"',
            'toolchain = {"name":"GCC", "version": "4.6.3"}',
            'toolchainopts = { "static": True}',
            'dependencies = [("first", "1.1"), {"name": "second", "version": "2.2"}]',
        ])
        self.prep()
        eb = EasyConfig(self.eb_file)
        self.assertErrorRegex(EasyBuildError, "unknown easyconfig parameter", lambda: eb['custom_key'])

        extra_vars = {'custom_key': ['default', "This is a default key", easyconfig.CUSTOM]}

        eb = EasyConfig(self.eb_file, extra_options=extra_vars)
        self.assertEqual(eb['custom_key'], 'default')

        eb['custom_key'] = "not so default"
        self.assertEqual(eb['custom_key'], 'not so default')

        self.contents += "\ncustom_key = 'test'"

        self.prep()

        eb = EasyConfig(self.eb_file, extra_options=extra_vars)
        self.assertEqual(eb['custom_key'], 'test')

        eb['custom_key'] = "not so default"
        self.assertEqual(eb['custom_key'], 'not so default')

        # test if extra toolchain options are being passed
        self.assertEqual(eb.toolchain.options['static'], True)

        # test extra mandatory parameters
        extra_vars.update({'mandatory_key': ['default', 'another mandatory key', easyconfig.MANDATORY]})
        self.assertErrorRegex(EasyBuildError, r"mandatory parameters not provided",
                              EasyConfig, self.eb_file, extra_options=extra_vars)

        self.contents += '\nmandatory_key = "value"'
        self.prep()

        eb = EasyConfig(self.eb_file, extra_options=extra_vars)

        self.assertEqual(eb['mandatory_key'], 'value')

    def test_exts_list(self):
        """Test handling of list of extensions."""
        os.environ['EASYBUILD_SOURCEPATH'] = os.path.join(os.path.dirname(os.path.abspath(__file__)), 'easyconfigs')
        init_config()
        self.contents = '\n'.join([
            'easyblock = "ConfigureMake"',
            'name = "pi"',
            'version = "3.14"',
            'homepage = "http://example.com"',
            'description = "test easyconfig"',
            'toolchain = {"name": "dummy", "version": "dummy"}',
            'exts_list = [',
            '   ("ext1", "ext_ver1", {',
            '       "source_tmpl": "gzip-1.4.eb",',  # dummy source template to avoid downloading fail
            '       "source_urls": ["http://example.com/"]',
            '   }),',
            '   ("ext2", "ext_ver2", {',
            '       "source_tmpl": "gzip-1.4.eb",',  # dummy source template to avoid downloading fail
            '       "source_urls": [("http://example.com", "suffix")],'
            '       "patches": ["toy-0.0.eb"],',  # dummy patch to avoid downloading fail
            '       "checksums": [',
            '           "787393bfc465c85607a5b24486e861c5",',  # MD5 checksum for source (gzip-1.4.eb)
            '           "44893c3ed46a7c7ab2e72fea7d19925d",',  # MD5 checksum for patch (toy-0.0.eb)
            '       ],',
            '   }),',
            ']',
        ])
        self.prep()
        ec = EasyConfig(self.eb_file)
        eb = EasyBlock(ec)
        exts_sources = eb.fetch_extension_sources()

    def test_suggestions(self):
        """ If a typo is present, suggestions should be provided (if possible) """
        self.contents = '\n'.join([
            'easyblock = "ConfigureMake"',
            'name = "pi"',
            'version = "3.14"',
            'homepage = "http://example.com"',
            'description = "test easyconfig"',
            'toolchain = {"name":"GCC", "version": "4.6.3"}',
            'dependencis = [("first", "1.1"), {"name": "second", "version": "2.2"}]',
            'source_uls = ["http://example.com"]',
            'source_URLs = ["http://example.com"]',
            'sourceURLs = ["http://example.com"]',
        ])
        self.prep()
        self.assertErrorRegex(EasyBuildError, "dependencis -> dependencies", EasyConfig, self.eb_file)
        self.assertErrorRegex(EasyBuildError, "source_uls -> source_urls", EasyConfig, self.eb_file)
        self.assertErrorRegex(EasyBuildError, "source_URLs -> source_urls", EasyConfig, self.eb_file)
        self.assertErrorRegex(EasyBuildError, "sourceURLs -> source_urls", EasyConfig, self.eb_file)

    def test_tweaking(self):
        """test tweaking ability of easyconfigs"""

        fd, tweaked_fn = tempfile.mkstemp(prefix='easybuild-tweaked-', suffix='.eb')
        os.close(fd)
        patches = ["t1.patch", ("t2.patch", 1), ("t3.patch", "test"), ("t4.h", "include")]
        self.contents = '\n'.join([
            'easyblock = "ConfigureMake"',
            'name = "pi"',
            'homepage = "http://www.example.com"',
            'description = "dummy description"',
            'version = "3.14"',
            'toolchain = {"name": "GCC", "version": "4.6.3"}',
            'patches = %s',
        ]) % str(patches)
        self.prep()

        ver = "1.2.3"
        verpref = "myprefix"
        versuff = "mysuffix"
        tcname = "gompi"
        tcver = "1.4.10"
        new_patches = ['t5.patch', 't6.patch']
        homepage = "http://www.justatest.com"

        tweaks = {
                  'version': ver,
                  'versionprefix': verpref,
                  'versionsuffix': versuff,
                  'toolchain_version': tcver,
                  'patches': new_patches
                 }
        tweak_one(self.eb_file, tweaked_fn, tweaks)

        eb = EasyConfig(tweaked_fn)
        self.assertEqual(eb['version'], ver)
        self.assertEqual(eb['versionprefix'], verpref)
        self.assertEqual(eb['versionsuffix'], versuff)
        self.assertEqual(eb['toolchain']['version'], tcver)
        self.assertEqual(eb['patches'], new_patches)

        eb = EasyConfig(self.eb_file)
        # eb['toolchain']['version'] = tcver does not work as expected with templating enabled
        eb.enable_templating = False
        eb['version'] = ver
        eb['toolchain']['version'] = tcver
        eb.enable_templating = True
        eb.dump(self.eb_file)

        tweaks = {
            'toolchain_name': tcname,
            'patches': new_patches[:1],
            'homepage': homepage,
        }

        tweak_one(self.eb_file, tweaked_fn, tweaks)

        eb = EasyConfig(tweaked_fn)
        self.assertEqual(eb['toolchain']['name'], tcname)
        self.assertEqual(eb['toolchain']['version'], tcver)
        self.assertEqual(eb['patches'], new_patches[:1])
        self.assertEqual(eb['version'], ver)
        self.assertEqual(eb['homepage'], homepage)

        # specify patches as string, eb should promote it to a list because original value was a list
        tweaks['patches'] = new_patches[0]
        eb = EasyConfig(tweaked_fn)
        self.assertEqual(eb['patches'], [new_patches[0]])

        # cleanup
        os.remove(tweaked_fn)

    def test_installversion(self):
        """Test generation of install version."""

        ver = "3.14"
        verpref = "myprefix|"
        versuff = "|mysuffix"
        tcname = "GCC"
        tcver = "4.6.3"
        dummy = "dummy"

        correct_installver = "%s%s-%s-%s%s" % (verpref, ver, tcname, tcver, versuff)
        cfg = {
            'version': ver,
            'toolchain': {'name': tcname, 'version': tcver},
            'versionprefix': verpref,
            'versionsuffix': versuff,
        }
        installver = det_full_ec_version(cfg)
        self.assertEqual(installver, "%s%s-%s-%s%s" % (verpref, ver, tcname, tcver, versuff))

        correct_installver = "%s%s%s" % (verpref, ver, versuff)
        cfg = {
            'version': ver,
            'toolchain': {'name': dummy, 'version': tcver},
            'versionprefix': verpref,
            'versionsuffix': versuff,
        }
        installver = det_full_ec_version(cfg)
        self.assertEqual(installver, correct_installver)

    def test_obtain_easyconfig(self):
        """test obtaining an easyconfig file given certain specifications"""

        tcname = 'GCC'
        tcver = '4.3.2'
        patches = ["one.patch"]

        # prepare a couple of eb files to test again
        fns = ["pi-3.14.eb",
               "pi-3.13-GCC-4.3.2.eb",
               "pi-3.15-GCC-4.3.2.eb",
               "pi-3.15-GCC-4.4.5.eb",
               "foo-1.2.3-GCC-4.3.2.eb"]
        eb_files = [(fns[0], "\n".join([
                        'easyblock = "ConfigureMake"',
                        'name = "pi"',
                        'version = "3.12"',
                        'homepage = "http://example.com"',
                        'description = "test easyconfig"',
                        'toolchain = {"name": "dummy", "version": "dummy"}',
                        'patches = %s' % patches
                    ])),
                    (fns[1], "\n".join([
                        'easyblock = "ConfigureMake"',
                        'name = "pi"',
                        'version = "3.13"',
                        'homepage = "http://example.com"',
                        'description = "test easyconfig"',
                        'toolchain = {"name": "%s", "version": "%s"}' % (tcname, tcver),
                        'patches = %s' % patches
                    ])),
                    (fns[2], "\n".join([
                        'easyblock = "ConfigureMake"',
                        'name = "pi"',
                        'version = "3.15"',
                        'homepage = "http://example.com"',
                        'description = "test easyconfig"',
                        'toolchain = {"name": "%s", "version": "%s"}' % (tcname, tcver),
                        'patches = %s' % patches
                    ])),
                    (fns[3], "\n".join([
                        'easyblock = "ConfigureMake"',
                        'name = "pi"',
                        'version = "3.15"',
                        'homepage = "http://example.com"',
                        'description = "test easyconfig"',
                        'toolchain = {"name": "%s", "version": "4.5.1"}' % tcname,
                        'patches = %s' % patches
                    ])),
                    (fns[4], "\n".join([
                        'easyblock = "ConfigureMake"',
                        'name = "foo"',
                        'version = "1.2.3"',
                        'homepage = "http://example.com"',
                        'description = "test easyconfig"',
                        'toolchain = {"name": "%s", "version": "%s"}' % (tcname, tcver),
                        'foo_extra1 = "bar"',
                    ]))
                   ]


        self.ec_dir = tempfile.mkdtemp()

        for (fn, txt) in eb_files:
            write_file(os.path.join(self.ec_dir, fn), txt)

        # should crash when no suited easyconfig file (or template) is available
        specs = {'name': 'nosuchsoftware'}
        error_regexp = ".*No easyconfig files found for software %s, and no templates available. I'm all out of ideas." % specs['name']
        self.assertErrorRegex(EasyBuildError, error_regexp, obtain_ec_for, specs, [self.ec_dir], None)

        # should find matching easyconfig file
        specs = {
            'name': 'foo',
            'version': '1.2.3'
        }
        res = obtain_ec_for(specs, [self.ec_dir], None)
        self.assertEqual(res[0], False)
        self.assertEqual(res[1], os.path.join(self.ec_dir, fns[-1]))

        # should not pick between multiple available toolchain names
        name = "pi"
        ver = "3.12"
        suff = "mysuff"
        specs.update({
            'name': name,
            'version': ver,
            'versionsuffix': suff
        })
        error_regexp = ".*No toolchain name specified, and more than one available: .*"
        self.assertErrorRegex(EasyBuildError, error_regexp, obtain_ec_for, specs, [self.ec_dir], None)

        # should be able to generate an easyconfig file that slightly differs
        ver = '3.16'
        specs.update({
            'toolchain_name': tcname,
            'toolchain_version': tcver,
            'version': ver,
            'start_dir': 'bar123'
        })
        res = obtain_ec_for(specs, [self.ec_dir], None)
        self.assertEqual(res[1], "%s-%s-%s-%s%s.eb" % (name, ver, tcname, tcver, suff))

        self.assertEqual(res[0], True)
        ec = EasyConfig(res[1])
        self.assertEqual(ec['name'], specs['name'])
        self.assertEqual(ec['version'], specs['version'])
        self.assertEqual(ec['versionsuffix'], specs['versionsuffix'])
        self.assertEqual(ec['toolchain'], {'name': tcname, 'version': tcver})
        self.assertEqual(ec['start_dir'], specs['start_dir'])
        os.remove(res[1])

        specs.update({
            'foo': 'bar123'
        })
        self.assertErrorRegex(EasyBuildError, "Unkown easyconfig parameter: foo",
                              obtain_ec_for, specs, [self.ec_dir], None)
        del specs['foo']

        # should pick correct version, i.e. not newer than what's specified, if a choice needs to be made
        ver = '3.14'
        specs.update({'version': ver})
        res = obtain_ec_for(specs, [self.ec_dir], None)
        self.assertEqual(res[0], True)
        ec = EasyConfig(res[1])
        self.assertEqual(ec['version'], specs['version'])
        txt = read_file(res[1])
        self.assertTrue(re.search("^version = [\"']%s[\"']$" % ver, txt, re.M))
        os.remove(res[1])

        # should pick correct toolchain version as well, i.e. now newer than what's specified, if a choice needs to be made
        specs.update({
            'version': '3.15',
            'toolchain_version': '4.4.5',
        })
        res = obtain_ec_for(specs, [self.ec_dir], None)
        self.assertEqual(res[0], True)
        ec = EasyConfig(res[1])
        self.assertEqual(ec['version'], specs['version'])
        self.assertEqual(ec['toolchain']['version'], specs['toolchain_version'])
        txt = read_file(res[1])
        pattern = "^toolchain = .*version.*[\"']%s[\"'].*}$" % specs['toolchain_version']
        self.assertTrue(re.search(pattern, txt, re.M))
        os.remove(res[1])

        # should be able to prepend to list of patches and handle list of dependencies
        new_patches = ['two.patch', 'three.patch']
        specs.update({
            'patches': new_patches[:],
            'dependencies': [('foo', '1.2.3'), ('bar', '666', '-bleh', ('gompi', '1.4.10'))],
            'hiddendependencies': [('test', '3.2.1')],
        })
        parsed_deps = [
            {
                'name': 'foo',
                'version': '1.2.3',
                'versionsuffix': '',
                'toolchain': ec['toolchain'],
                'dummy': False,
                'short_mod_name': 'foo/1.2.3-GCC-4.4.5',
                'full_mod_name': 'foo/1.2.3-GCC-4.4.5',
                'hidden': False,
                'external_module': False,
                'external_module_metadata': {},
            },
            {
                'name': 'bar',
                'version': '666',
                'versionsuffix': '-bleh',
                'toolchain': {'name': 'gompi', 'version': '1.4.10'},
                'dummy': False,
                'short_mod_name': 'bar/666-gompi-1.4.10-bleh',
                'full_mod_name': 'bar/666-gompi-1.4.10-bleh',
                'hidden': False,
                'external_module': False,
                'external_module_metadata': {},
            },
            {
                'name': 'test',
                'version': '3.2.1',
                'versionsuffix': '',
                'toolchain': ec['toolchain'],
                'dummy': False,
                'short_mod_name': 'test/.3.2.1-GCC-4.4.5',
                'full_mod_name': 'test/.3.2.1-GCC-4.4.5',
                'hidden': True,
                'external_module': False,
                'external_module_metadata': {},
            },
        ]

        # hidden dependencies must be included in list of dependencies
        res = obtain_ec_for(specs, [self.ec_dir], None)
        self.assertEqual(res[0], True)
        error_pattern = "Hidden dependencies with visible module names .* not in list of dependencies: .*"
        self.assertErrorRegex(EasyBuildError, error_pattern, EasyConfig, res[1])

        specs['dependencies'].append(('test', '3.2.1'))

        res = obtain_ec_for(specs, [self.ec_dir], None)
        self.assertEqual(res[0], True)
        ec = EasyConfig(res[1])
        self.assertEqual(ec['patches'], specs['patches'])
        self.assertEqual(ec.dependencies(), parsed_deps)

        # hidden dependencies are filtered from list of dependencies
        self.assertFalse('test/3.2.1-GCC-4.4.5' in [d['full_mod_name'] for d in ec['dependencies']])
        self.assertTrue('test/.3.2.1-GCC-4.4.5' in [d['full_mod_name'] for d in ec['hiddendependencies']])
        os.remove(res[1])

        # hidden dependencies are also filtered from list of dependencies when validation is skipped
        res = obtain_ec_for(specs, [self.ec_dir], None)
        ec = EasyConfig(res[1], validate=False)
        self.assertFalse('test/3.2.1-GCC-4.4.5' in [d['full_mod_name'] for d in ec['dependencies']])
        self.assertTrue('test/.3.2.1-GCC-4.4.5' in [d['full_mod_name'] for d in ec['hiddendependencies']])
        os.remove(res[1])

        # verify append functionality for lists
        specs['patches'].insert(0, '')
        res = obtain_ec_for(specs, [self.ec_dir], None)
        self.assertEqual(res[0], True)
        ec = EasyConfig(res[1])
        self.assertEqual(ec['patches'], patches + new_patches)
        specs['patches'].remove('')
        os.remove(res[1])

        # verify prepend functionality for lists
        specs['patches'].append('')
        res = obtain_ec_for(specs, [self.ec_dir], None)
        self.assertEqual(res[0], True)
        ec = EasyConfig(res[1])
        self.assertEqual(ec['patches'], new_patches + patches)
        os.remove(res[1])

        # should use supplied filename
        fn = "my.eb"
        res = obtain_ec_for(specs, [self.ec_dir], fn)
        self.assertEqual(res[0], True)
        self.assertEqual(res[1], fn)
        os.remove(res[1])

        # should use a template if it's there
        tpl_path = os.path.join("share", "easybuild", "easyconfigs", "TEMPLATE.eb")

        def trim_path(path):
            dirs = path.split(os.path.sep)
            if len(dirs) > 3 and 'site-packages' in dirs:
                if path.endswith('.egg'):
                    path = os.path.join(*dirs[:-4])  # strip of lib/python2.7/site-packages/*.egg part
                else:
                    path = os.path.join(*dirs[:-3])  # strip of lib/python2.7/site-packages part

            return path

        tpl_full_path = find_full_path(tpl_path, trim=trim_path)

        # only run this test if the TEMPLATE.eb file is available
        # TODO: use unittest.skip for this (but only works from Python 2.7)
        if tpl_full_path:
            shutil.copy2(tpl_full_path, self.ec_dir)
            specs.update({'name': 'nosuchsoftware'})
            res = obtain_ec_for(specs, [self.ec_dir], None)
            self.assertEqual(res[0], True)
            ec = EasyConfig(res[1])
            self.assertEqual(ec['name'], specs['name'])
            os.remove(res[1])

        # cleanup
        shutil.rmtree(self.ec_dir)

    def test_templating(self):
        """ test easyconfig templating """
        inp = {
           'name': 'PI',
           'version': '3.14',
           'namelower': 'pi',
           'cmd': 'tar xfvz %s',
        }
        # don't use any escaping insanity here, since it is templated itself
        self.contents = '\n'.join([
            'easyblock = "ConfigureMake"',
            'name = "%(name)s"',
            'version = "%(version)s"',
            'homepage = "http://example.com/%%(nameletter)s/%%(nameletterlower)s"',
            'description = "test easyconfig %%(name)s"',
            'toolchain = {"name":"dummy", "version": "dummy2"}',
            'source_urls = [(GOOGLECODE_SOURCE)]',
            'sources = [SOURCE_TAR_GZ, (SOURCELOWER_TAR_GZ, "%(cmd)s")]',
            'sanity_check_paths = {"files": [], "dirs": ["libfoo.%%s" %% SHLIB_EXT]}',
        ]) % inp
        self.prep()
        eb = EasyConfig(self.eb_file, validate=False)
        eb.validate()
        eb.generate_template_values()

        self.assertEqual(eb['description'], "test easyconfig PI")
        const_dict = dict([(x[0], x[1]) for x in easyconfig.templates.TEMPLATE_CONSTANTS])
        self.assertEqual(eb['sources'][0], const_dict['SOURCE_TAR_GZ'] % inp)
        self.assertEqual(eb['sources'][1][0], const_dict['SOURCELOWER_TAR_GZ'] % inp)
        self.assertEqual(eb['sources'][1][1], 'tar xfvz %s')
        self.assertEqual(eb['source_urls'][0], const_dict['GOOGLECODE_SOURCE'] % inp)
        self.assertEqual(eb['sanity_check_paths']['dirs'][0], 'libfoo.%s' % get_shared_lib_ext())
        self.assertEqual(eb['homepage'], "http://example.com/P/p")

        # test the escaping insanity here (ie all the crap we allow in easyconfigs)
        eb['description'] = "test easyconfig % %% %s% %%% %(name)s %%(name)s %%%(name)s %%%%(name)s"
        self.assertEqual(eb['description'], "test easyconfig % %% %s% %%% PI %(name)s %PI %%(name)s")

    def test_templating_doc(self):
        """test templating documentation"""
        doc = easyconfig.templates.template_documentation()
        # expected length: 1 per constant and 1 extra per constantgroup
        temps = [
                 easyconfig.templates.TEMPLATE_NAMES_EASYCONFIG,
                 easyconfig.templates.TEMPLATE_NAMES_CONFIG,
                 easyconfig.templates.TEMPLATE_NAMES_LOWER,
                 easyconfig.templates.TEMPLATE_NAMES_EASYBLOCK_RUN_STEP,
                 easyconfig.templates.TEMPLATE_CONSTANTS,
                ]
        self.assertEqual(len(doc.split('\n')), sum([len(temps)] + [len(x) for x in temps]))

    def test_constant_doc(self):
        """test constant documentation"""
        doc = easyconfig.constants.constant_documentation()
        # expected length: 1 per constant and 1 extra per constantgroup
        temps = [
                 easyconfig.constants.EASYCONFIG_CONSTANTS,
                ]
        self.assertEqual(len(doc.split('\n')), sum([len(temps)] + [len(x) for x in temps]))

    def test_build_options(self):
        """Test configure/build/install options, both strings and lists."""
        orig_contents = '\n'.join([
            'easyblock = "ConfigureMake"',
            'name = "pi"',
            'version = "3.14"',
            'homepage = "http://example.com"',
            'description = "test easyconfig"',
            'toolchain = {"name":"dummy", "version": "dummy"}',
        ])
        self.contents = orig_contents
        self.prep()

        # configopts as string
        configopts = '--opt1 --opt2=foo'
        self.contents = orig_contents + "\nconfigopts = '%s'" % configopts
        self.prep()
        eb = EasyConfig(self.eb_file)

        self.assertEqual(eb['configopts'], configopts)

        # configopts as list
        configopts = ['--opt1 --opt2=foo', '--opt1 --opt2=bar']
        self.contents = orig_contents + "\nconfigopts = %s" % str(configopts)
        self.prep()
        eb = EasyConfig(self.eb_file)

        self.assertEqual(eb['configopts'][0], configopts[0])
        self.assertEqual(eb['configopts'][1], configopts[1])

        # also buildopts and installopts as lists
        buildopts = ['CC=foo' , 'CC=bar']
        installopts = ['FOO=foo' , 'BAR=bar']
        self.contents = orig_contents + '\n' + '\n'.join([
            "configopts = %s" % str(configopts),
            "buildopts = %s" % str(buildopts),
            "installopts = %s" % str(installopts),
        ])
        self.prep()
        eb = EasyConfig(self.eb_file)

        self.assertEqual(eb['configopts'][0], configopts[0])
        self.assertEqual(eb['configopts'][1], configopts[1])
        self.assertEqual(eb['buildopts'][0], buildopts[0])
        self.assertEqual(eb['buildopts'][1], buildopts[1])
        self.assertEqual(eb['installopts'][0], installopts[0])
        self.assertEqual(eb['installopts'][1], installopts[1])

        # error should be thrown if lists are not equal
        installopts = ['FOO=foo', 'BAR=bar', 'BAZ=baz']
        self.contents = orig_contents + '\n' + '\n'.join([
            "configopts = %s" % str(configopts),
            "buildopts = %s" % str(buildopts),
            "installopts = %s" % str(installopts),
        ])
        self.prep()
        eb = EasyConfig(self.eb_file, validate=False)
        self.assertErrorRegex(EasyBuildError, "Build option lists for iterated build should have same length",
                              eb.validate)

        # list with a single element is OK, is treated as a string
        installopts = ['FOO=foo']
        self.contents = orig_contents + '\n' + '\n'.join([
            "configopts = %s" % str(configopts),
            "buildopts = %s" % str(buildopts),
            "installopts = %s" % str(installopts),
        ])
        self.prep()
        eb = EasyConfig(self.eb_file)

    def test_buildininstalldir(self):
        """Test specifying build in install dir."""
        self.contents = '\n'.join([
            'easyblock = "ConfigureMake"',
            'name = "pi"',
            'version = "3.14"',
            'homepage = "http://example.com"',
            'description = "test easyconfig"',
            'toolchain = {"name": "dummy", "version": "dummy"}',
            'buildininstalldir = True',
        ])
        self.prep()
        ec = EasyConfig(self.eb_file)
        eb = EasyBlock(ec)
        eb.gen_builddir()
        eb.gen_installdir()
        eb.make_builddir()
        eb.make_installdir()
        self.assertEqual(eb.builddir, eb.installdir)
        self.assertTrue(os.path.isdir(eb.builddir))

    def test_format_equivalence_basic(self):
        """Test whether easyconfigs in different formats are equivalent."""
        # hard enable experimental
        orig_experimental = easybuild.tools.build_log.EXPERIMENTAL
        easybuild.tools.build_log.EXPERIMENTAL = True

        easyconfigs_path = os.path.join(os.path.dirname(__file__), 'easyconfigs')

        # set max diff high enough to make sure the difference is shown in case of problems
        self.maxDiff = 10000

        for eb_file1, eb_file2, specs in [
            ('gzip-1.4.eb', 'gzip.eb', {}),
            ('gzip-1.4.eb', 'gzip.eb', {'version': '1.4'}),
            ('gzip-1.4.eb', 'gzip.eb', {'version': '1.4', 'toolchain': {'name': 'dummy', 'version': 'dummy'}}),
            ('gzip-1.4-GCC-4.6.3.eb', 'gzip.eb', {'version': '1.4', 'toolchain': {'name': 'GCC', 'version': '4.6.3'}}),
            ('gzip-1.5-goolf-1.4.10.eb', 'gzip.eb', {'version': '1.5', 'toolchain': {'name': 'goolf', 'version': '1.4.10'}}),
            ('gzip-1.5-ictce-4.1.13.eb', 'gzip.eb', {'version': '1.5', 'toolchain': {'name': 'ictce', 'version': '4.1.13'}}),
        ]:
            ec1 = EasyConfig(os.path.join(easyconfigs_path, 'v1.0', eb_file1), validate=False)
            ec2 = EasyConfig(os.path.join(easyconfigs_path, 'v2.0', eb_file2), validate=False, build_specs=specs)

            ec2_dict = ec2.asdict()
            # reset mandatory attributes from format2 that are not in format 1
            for attr in ['docurls', 'software_license', 'software_license_urls']:
                ec2_dict[attr] = None

            self.assertEqual(ec1.asdict(), ec2_dict)

        # restore
        easybuild.tools.build_log.EXPERIMENTAL = orig_experimental

    def test_fetch_parameters_from_easyconfig(self):
        """Test fetch_parameters_from_easyconfig function."""
        test_ecs_dir = os.path.join(os.path.abspath(os.path.dirname(__file__)), 'easyconfigs')
        toy_ec_file = os.path.join(test_ecs_dir, 'toy-0.0.eb')

        for ec_file, correct_name, correct_easyblock in [
            (toy_ec_file, 'toy', None),
            (os.path.join(test_ecs_dir, 'goolf-1.4.10.eb'), 'goolf', 'Toolchain'),
        ]:
            name, easyblock = fetch_parameters_from_easyconfig(read_file(ec_file), ['name', 'easyblock'])
            self.assertEqual(name, correct_name)
            self.assertEqual(easyblock, correct_easyblock)

        self.assertEqual(fetch_parameters_from_easyconfig(read_file(toy_ec_file), ['description'])[0], "Toy C program.")

    def test_get_easyblock_class(self):
        """Test get_easyblock_class function."""
        from easybuild.easyblocks.generic.configuremake import ConfigureMake
        from easybuild.easyblocks.generic.toolchain import Toolchain
        from easybuild.easyblocks.toy import EB_toy
        for easyblock, easyblock_class in [
            ('ConfigureMake', ConfigureMake),
            ('easybuild.easyblocks.generic.configuremake.ConfigureMake', ConfigureMake),
            ('Toolchain', Toolchain),
            ('EB_toy', EB_toy),
        ]:
            self.assertEqual(get_easyblock_class(easyblock), easyblock_class)

        self.assertEqual(get_easyblock_class(None, name='gzip', default_fallback=False), None)
        self.assertEqual(get_easyblock_class(None, name='toy'), EB_toy)
        self.assertErrorRegex(EasyBuildError, "Failed to import EB_TOY", get_easyblock_class, None, name='TOY')
        self.assertEqual(get_easyblock_class(None, name='TOY', error_on_failed_import=False), None)

    def test_easyconfig_paths(self):
        """Test create_paths function."""
        cand_paths = create_paths("/some/path", "Foo", "1.2.3")
        expected_paths = [
            "/some/path/Foo/1.2.3.eb",
            "/some/path/Foo/Foo-1.2.3.eb",
            "/some/path/f/Foo/Foo-1.2.3.eb",
            "/some/path/Foo-1.2.3.eb",
        ]
        self.assertEqual(cand_paths, expected_paths)

    def test_toolchain_inspection(self):
        """Test whether available toolchain inspection functionality is working."""
        build_options = {
            'robot_path': os.path.join(os.path.dirname(os.path.abspath(__file__)), 'easyconfigs'),
            'valid_module_classes': module_classes(),
        }
        init_config(build_options=build_options)

        ec = EasyConfig(os.path.join(os.path.dirname(__file__), 'easyconfigs', 'gzip-1.5-goolf-1.4.10.eb'))
        self.assertEqual(['/'.join([x['name'], x['version']]) for x in det_toolchain_compilers(ec)], ['GCC/4.7.2'])
        self.assertEqual(det_toolchain_mpi(ec)['name'], 'OpenMPI')

        ec = EasyConfig(os.path.join(os.path.dirname(__file__), 'easyconfigs', 'hwloc-1.6.2-GCC-4.6.4.eb'))
        tc_comps = det_toolchain_compilers(ec)
        self.assertEqual(['/'.join([x['name'], x['version']]) for x in tc_comps], ['GCC/4.6.4'])
        self.assertEqual(det_toolchain_mpi(ec), None)

        ec = EasyConfig(os.path.join(os.path.dirname(__file__), 'easyconfigs', 'toy-0.0.eb'))
        self.assertEqual(det_toolchain_compilers(ec), None)
        self.assertEqual(det_toolchain_mpi(ec), None)

    def test_filter_deps(self):
        """Test filtered dependencies."""
        test_ecs_dir = os.path.join(os.path.abspath(os.path.dirname(__file__)), 'easyconfigs')
        ec_file = os.path.join(test_ecs_dir, 'goolf-1.4.10.eb')
        ec = EasyConfig(ec_file)
        deps = sorted([dep['name'] for dep in ec.dependencies()])
        self.assertEqual(deps, ['FFTW', 'GCC', 'OpenBLAS', 'OpenMPI', 'ScaLAPACK'])

        # test filtering multiple deps
        init_config(build_options={'filter_deps': ['FFTW', 'ScaLAPACK']})
        deps = sorted([dep['name'] for dep in ec.dependencies()])
        self.assertEqual(deps, ['GCC', 'OpenBLAS', 'OpenMPI'])

        # test filtering of non-existing dep
        init_config(build_options={'filter_deps': ['zlib']})
        deps = sorted([dep['name'] for dep in ec.dependencies()])
        self.assertEqual(deps, ['FFTW', 'GCC', 'OpenBLAS', 'OpenMPI', 'ScaLAPACK'])

        # test parsing of value passed to --filter-deps
        opts = init_config(args=[])
        self.assertEqual(opts.filter_deps, None)
        opts = init_config(args=['--filter-deps=zlib'])
        self.assertEqual(opts.filter_deps, ['zlib'])
        opts = init_config(args=['--filter-deps=zlib,ncurses'])
        self.assertEqual(opts.filter_deps, ['zlib', 'ncurses'])

    def test_replaced_easyconfig_parameters(self):
        """Test handling of replaced easyconfig parameters."""
        test_ecs_dir = os.path.join(os.path.abspath(os.path.dirname(__file__)), 'easyconfigs')
        ec = EasyConfig(os.path.join(test_ecs_dir, 'toy-0.0.eb'))
        replaced_parameters = {
            'license': ('license_file', '2.0'),
            'makeopts': ('buildopts', '2.0'),
            'premakeopts': ('prebuildopts', '2.0'),
        }
        for key, (newkey, ver) in replaced_parameters.items():
            error_regex = "NO LONGER SUPPORTED since v%s.*'%s' is replaced by '%s'" % (ver, key, newkey)
            self.assertErrorRegex(EasyBuildError, error_regex, ec.get, key)
            self.assertErrorRegex(EasyBuildError, error_regex, lambda k: ec[k], key)
            def foo(key):
                ec[key] = 'foo'
            self.assertErrorRegex(EasyBuildError, error_regex, foo, key)

    def test_deprecated_easyconfig_parameters(self):
        """Test handling of replaced easyconfig parameters."""
        os.environ.pop('EASYBUILD_DEPRECATED')
        easybuild.tools.build_log.CURRENT_VERSION = self.orig_current_version
        init_config()

        test_ecs_dir = os.path.join(os.path.abspath(os.path.dirname(__file__)), 'easyconfigs')
        ec = EasyConfig(os.path.join(test_ecs_dir, 'toy-0.0.eb'))

        orig_deprecated_parameters = copy.deepcopy(easyconfig.parser.DEPRECATED_PARAMETERS)
        easyconfig.parser.DEPRECATED_PARAMETERS.update({
            'foobar': ('barfoo', '0.0'),  # deprecated since forever
            'foobarbarfoo': ('barfoofoobar', '1000000000'),  # won't be actually deprecated for a while
        })

        # copy classes before reloading, so we can restore them (other isinstance checks fail)
        orig_EasyConfig = copy.deepcopy(easyconfig.easyconfig.EasyConfig)
        orig_ActiveMNS = copy.deepcopy(easyconfig.easyconfig.ActiveMNS)
        reload(easyconfig.parser)

        for key, (newkey, depr_ver) in easyconfig.parser.DEPRECATED_PARAMETERS.items():
            if LooseVersion(depr_ver) <= easybuild.tools.build_log.CURRENT_VERSION:
                # deprecation error
                error_regex = "DEPRECATED.*since v%s.*'%s' is deprecated.*use '%s' instead" % (depr_ver, key, newkey)
                self.assertErrorRegex(EasyBuildError, error_regex, ec.get, key)
                self.assertErrorRegex(EasyBuildError, error_regex, lambda k: ec[k], key)
                def foo(key):
                    ec[key] = 'foo'
                self.assertErrorRegex(EasyBuildError, error_regex, foo, key)
            else:
                # only deprecation warning, but key is replaced when getting/setting
                ec[key] = 'test123'
                self.assertEqual(ec[newkey], 'test123')
                self.assertEqual(ec[key], 'test123')
                ec[newkey] = '123test'
                self.assertEqual(ec[newkey], '123test')
                self.assertEqual(ec[key], '123test')

        easyconfig.parser.DEPRECATED_PARAMETERS = orig_deprecated_parameters
        reload(easyconfig.parser)
        easyconfig.easyconfig.EasyConfig = orig_EasyConfig
        easyconfig.easyconfig.ActiveMNS = orig_ActiveMNS

    def test_unknown_easyconfig_parameter(self):
        """Check behaviour when unknown easyconfig parameters are used."""
        self.contents = '\n'.join([
            'easyblock = "ConfigureMake"',
            'name = "pi"',
            'version = "3.14"',
            'homepage = "http://example.com"',
            'description = "test easyconfig"',
            'toolchain = {"name": "dummy", "version": "dummy"}',
        ])
        self.prep()
        ec = EasyConfig(self.eb_file)
        self.assertFalse('therenosucheasyconfigparameterlikethis' in ec)
        error_regex = "unknown easyconfig parameter"
        self.assertErrorRegex(EasyBuildError, error_regex, lambda k: ec[k], 'therenosucheasyconfigparameterlikethis')
        def set_ec_key(key):
            """Dummy function to set easyconfig parameter in 'ec' EasyConfig instance"""
            ec[key] = 'foobar'
        self.assertErrorRegex(EasyBuildError, error_regex, set_ec_key, 'therenosucheasyconfigparameterlikethis')

    def test_external_dependencies(self):
        """Test specifying external (build) dependencies."""
        ectxt = read_file(os.path.join(os.path.dirname(__file__), 'easyconfigs', 'toy-0.0-deps.eb'))
        toy_ec = os.path.join(self.test_prefix, 'toy-0.0-external-deps.eb')

        # just specify some of the test modules we ship, doesn't matter where they come from
        ectxt += "\ndependencies += [('foobar/1.2.3', EXTERNAL_MODULE)]"
        ectxt += "\nbuilddependencies = [('somebuilddep/0.1', EXTERNAL_MODULE)]"
        write_file(toy_ec, ectxt)

        ec = EasyConfig(toy_ec)

        builddeps = ec.builddependencies()
        self.assertEqual(len(builddeps), 1)
        self.assertEqual(builddeps[0]['short_mod_name'], 'somebuilddep/0.1')
        self.assertEqual(builddeps[0]['full_mod_name'], 'somebuilddep/0.1')
        self.assertEqual(builddeps[0]['external_module'], True)

        deps = ec.dependencies()
        self.assertEqual(len(deps), 4)
        correct_deps = ['ictce/4.1.13', 'GCC/4.7.2', 'foobar/1.2.3', 'somebuilddep/0.1']
        self.assertEqual([d['short_mod_name'] for d in deps], correct_deps)
        self.assertEqual([d['full_mod_name'] for d in deps], correct_deps)
        self.assertEqual([d['external_module'] for d in deps], [False, True, True, True])

        metadata = os.path.join(self.test_prefix, 'external_modules_metadata.cfg')
        metadatatxt = '\n'.join(['[foobar/1.2.3]', 'name = foo,bar', 'version = 1.2.3,3.2.1', 'prefix = /foo/bar'])
        write_file(metadata, metadatatxt)
        cfg = init_config(args=['--external-modules-metadata=%s' % metadata])
        build_options = {
            'external_modules_metadata': cfg.external_modules_metadata,
            'valid_module_classes': module_classes(),
        }
        init_config(build_options=build_options)
        ec = EasyConfig(toy_ec)
        self.assertEqual(ec.dependencies()[2]['short_mod_name'], 'foobar/1.2.3')
        self.assertEqual(ec.dependencies()[2]['external_module'], True)
        metadata = {
            'name': ['foo', 'bar'],
            'version': ['1.2.3', '3.2.1'],
            'prefix': '/foo/bar',
        }
        self.assertEqual(ec.dependencies()[2]['external_module_metadata'], metadata)

    def test_update(self):
        """Test use of update() method for EasyConfig instances."""
        toy_ebfile = os.path.join(os.path.abspath(os.path.dirname(__file__)), 'easyconfigs', 'toy-0.0.eb')
        ec = EasyConfig(toy_ebfile)

        # for string values: append
        ec.update('unpack_options', '--strip-components=1')
        self.assertEqual(ec['unpack_options'].strip(), '--strip-components=1')

        ec.update('description', "- just a test")
        self.assertEqual(ec['description'].strip(), "Toy C program. - just a test")

        # spaces in between multiple updates for stirng values
        ec.update('configopts', 'CC="$CC"')
        ec.update('configopts', 'CXX="$CXX"')
        self.assertTrue(ec['configopts'].strip().endswith('CC="$CC"  CXX="$CXX"'))

        # for list values: extend
        ec.update('patches', ['foo.patch', 'bar.patch'])
        self.assertEqual(ec['patches'], ['toy-0.0_typo.patch', 'foo.patch', 'bar.patch'])

    def test_hide_hidden_deps(self):
        """Test use of --hide-deps on hiddendependencies."""
        test_dir = os.path.dirname(os.path.abspath(__file__))
        ec_file = os.path.join(test_dir, 'easyconfigs', 'gzip-1.4-GCC-4.6.3.eb')
        ec = EasyConfig(ec_file)
        self.assertEqual(ec['hiddendependencies'][0]['full_mod_name'], 'toy/.0.0-deps')
        self.assertEqual(ec['dependencies'], [])

        build_options = {
            'hide_deps': ['toy'],
            'valid_module_classes': module_classes(),
        }
        init_config(build_options=build_options)
        ec = EasyConfig(ec_file)
        self.assertEqual(ec['hiddendependencies'][0]['full_mod_name'], 'toy/.0.0-deps')
        self.assertEqual(ec['dependencies'], [])

    def test_compare_easyconfigs(self):
        """Test comparing of parsed easyconfigs."""
        test_easyconfigs = os.path.join(os.path.dirname(os.path.abspath(__file__)), 'easyconfigs')
        gcc463_ec_file = os.path.join(test_easyconfigs, 'GCC-4.6.3.eb')
        gcc492_ec_file = os.path.join(test_easyconfigs, 'GCC-4.9.2.eb')

        ec_gcc463 = EasyConfig(gcc463_ec_file)
        ec_gcc463_bis = EasyConfig(gcc463_ec_file)
        ec_gcc492 = EasyConfig(gcc492_ec_file)

        # different objects, but represent the same easyconfig
        self.assertFalse(ec_gcc463 is ec_gcc463_bis)
        self.assertEquals(ec_gcc463, ec_gcc463_bis)

        # different easyconfigs
        self.assertFalse(ec_gcc463 is ec_gcc492)
        self.assertFalse(ec_gcc463 == ec_gcc492)

        # set/nub also work
        self.assertEqual(list(set([ec_gcc463, ec_gcc463_bis, ec_gcc463])), [ec_gcc463])
        self.assertEqual(nub([ec_gcc463, ec_gcc492, ec_gcc463_bis]), [ec_gcc463_bis, ec_gcc492])

    def test_quote_str(self):
        """Test quote_str function."""
        teststrings = {
            'foo' : '"foo"',
            'foo\'bar' : '"foo\'bar"',
            'foo\'bar"baz' : '"""foo\'bar"baz"""',
            "foo'bar\"baz" : '"""foo\'bar"baz"""',
            "foo\nbar" : '"foo\nbar"',
            'foo bar' : '"foo bar"'
        }

        for t in teststrings:
            self.assertEqual(quote_str(t), teststrings[t])

        # test escape_newline
        self.assertEqual(quote_str("foo\nbar", escape_newline=False), '"foo\nbar"')
        self.assertEqual(quote_str("foo\nbar", escape_newline=True), '"""foo\nbar"""')

        # test prefer_single_quotes
        self.assertEqual(quote_str("foo", prefer_single_quotes=True), "'foo'")
        self.assertEqual(quote_str('foo bar', prefer_single_quotes=True), '"foo bar"')
        self.assertEqual(quote_str("foo'bar", prefer_single_quotes=True), '"foo\'bar"')

        # non-string values
        n = 42
        self.assertEqual(quote_str(n), 42)
        self.assertEqual(quote_str(["foo", "bar"]), ["foo", "bar"])
        self.assertEqual(quote_str(('foo', 'bar')), ('foo', 'bar'))

    def test_dump(self):
        """Test EasyConfig's dump() method."""
        test_ecs_dir = os.path.join(os.path.dirname(os.path.abspath(__file__)), 'easyconfigs')
        ecfiles = [
            'toy-0.0.eb',
            'goolf-1.4.10.eb',
            'ScaLAPACK-2.0.2-gompi-1.4.10-OpenBLAS-0.2.6-LAPACK-3.4.2.eb',
            'gzip-1.4-GCC-4.6.3.eb',
        ]
        for ecfile in ecfiles:
            test_ec = os.path.join(self.test_prefix, 'test.eb')

            ec = EasyConfig(os.path.join(test_ecs_dir, ecfile))
            ec.dump(test_ec)
            ectxt = read_file(test_ec)

            patterns = [r"^name = ['\"]", r"^version = ['0-9\.]", r'^description = ["\']']
            for pattern in patterns:
                regex = re.compile(pattern, re.M)
                self.assertTrue(regex.search(ectxt), "Pattern '%s' found in: %s" % (regex.pattern, ectxt))

            # parse result again
            dumped_ec = EasyConfig(test_ec)

            # check that selected parameters still have the same value
            params = [
                'name',
                'toolchain',
                'dependencies',  # checking this is important w.r.t. filtered hidden dependencies being restored in dump
            ]
            for param in params:
                self.assertEqual(ec[param], dumped_ec[param])

    def test_dump_autopep8(self):
        """Test dump() with autopep8 usage enabled (only if autopep8 is available)."""
        try:
            import autopep8
            os.environ['EASYBUILD_DUMP_AUTOPEP8'] = '1'
            init_config()
            self.test_dump()
            del os.environ['EASYBUILD_DUMP_AUTOPEP8']
        except ImportError:
            print "Skipping test_dump_autopep8, since autopep8 is not available"

    def test_dump_extra(self):
        """Test EasyConfig's dump() method for files containing extra values"""
        rawtxt = '\n'.join([
            "easyblock = 'EB_foo'",
            '',
            "name = 'foo'",
            "version = '0.0.1'",
            "versionsuffix = '_bar'",
            '',
            "homepage = 'http://foo.com/'",
            'description = "foo description"',
            '',
            "toolchain = {'version': 'dummy', 'name': 'dummy'}",
            '',
            "dependencies = [",
            "    ('GCC', '4.6.4', '-test'),",
            "    ('MPICH', '1.8', '', ('GCC', '4.6.4')),",
            "    ('bar', '1.0'),",
            "    ('foobar/1.2.3', EXTERNAL_MODULE),",
            "]",
            '',
            "foo_extra1 = 'foobar'",
        ])

        handle, testec = tempfile.mkstemp(prefix=self.test_prefix, suffix='.eb')
        os.close(handle)

        ec = EasyConfig(None, rawtxt=rawtxt)
        ec.dump(testec)
        ectxt = read_file(testec)
        self.assertEqual(rawtxt, ectxt)

        dumped_ec = EasyConfig(testec)

<<<<<<< HEAD
=======
    def test_dump_template(self):
        """ Test EasyConfig's dump() method for files containing templates"""
        rawtxt = '\n'.join([
            "easyblock = 'EB_foo'",
            '',
            "name = 'Foo'",
            "version = '0.0.1'",
            "versionsuffix = '-test'",
            '',
            "homepage = 'http://foo.com/'",
            'description = "foo description"',
            '',
            "toolchain = {",
            "    'version': 'dummy',",
            "    'name': 'dummy',",
            '}',
            '',
            "sources = [",
            "    'foo-0.0.1.tar.gz',",
            ']',
            '',
            "dependencies = [",
            "    ('bar', '1.2.3', '-test'),",
            ']',
            '',
            "preconfigopts = '--opt1=%s' % name",
            "configopts = '--opt2=0.0.1'",
            '',
            "sanity_check_paths = {",
            "    'files': ['files/foo/foobar', 'files/x-test'],",
            "    'dirs':[],",
            '}',
            '',
            "foo_extra1 = 'foobar'"
        ])

        handle, testec = tempfile.mkstemp(prefix=self.test_prefix, suffix='.eb')
        os.close(handle)

        ec = EasyConfig(None, rawtxt=rawtxt)
        ec.dump(testec)
        ectxt = read_file(testec)

        self.assertTrue(ec.enable_templating)  # templating should still be enabled after calling dump()

        patterns = [
            r"easyblock = 'EB_foo'",
            r"name = 'Foo'",
            r"version = '0.0.1'",
            r"versionsuffix = '-test'",
            r"homepage = 'http://foo.com/'",
            r'description = "foo description"',  # no templating for description
            r"sources = \[SOURCELOWER_TAR_GZ\]",
            r"dependencies = \[\n    \('bar', '1.2.3', '%\(versionsuffix\)s'\),\n\]",
            r"preconfigopts = '--opt1=%\(name\)s'",
            r"configopts = '--opt2=%\(version\)s'",
            r"sanity_check_paths = {\n    'files': \['files/%\(namelower\)s/foobar', 'files/x-test'\]",
        ]

        for pattern in patterns:
            regex = re.compile(pattern, re.M)
            self.assertTrue(regex.search(ectxt), "Pattern '%s' found in: %s" % (regex.pattern, ectxt))

        # reparsing the dumped easyconfig file should work
        ecbis = EasyConfig(testec)

    def test_dump_comments(self):
        """ Test dump() method for files containing comments """
        rawtxt = '\n'.join([
            "# #",
            "# some header comment",
            "# #",
            "easyblock = 'EB_foo'",
            '',
            "name = 'Foo'  # name comment",
            "version = '0.0.1'",
            "versionsuffix = '-test'",
            '',
            "# comment on the homepage",
            "homepage = 'http://foo.com/'",
            'description = "foo description with a # in it"  # test',
            '',
            "# toolchain comment",
            '',
            "toolchain = {",
            "    'version': 'dummy',",
            "    'name': 'dummy'",
            '}',
            '',
            "sanity_check_paths = {",
            "    'files': ['files/foobar'],  # comment on files",
            "    'dirs':[]",
            '}',
            '',
            "foo_extra1 = 'foobar'",
            "# trailing comment",
        ])

        handle, testec = tempfile.mkstemp(prefix=self.test_prefix, suffix='.eb')
        os.close(handle)

        ec = EasyConfig(None, rawtxt=rawtxt)
        ec.dump(testec)
        ectxt = read_file(testec)

        patterns = [
            r"# #\n# some header comment\n# #",
            r"name = 'Foo'  # name comment",
            r"# comment on the homepage\nhomepage = 'http://foo.com/'",
            r'description = "foo description with a # in it"  # test',
            r"# toolchain comment\ntoolchain = {",
            r"    'files': \['files/foobar'\],  # comment on files",
            r"    'dirs': \[\],",
        ]

        for pattern in patterns:
            regex = re.compile(pattern, re.M)
            self.assertTrue(regex.search(ectxt), "Pattern '%s' found in: %s" % (regex.pattern, ectxt))

        self.assertTrue(ectxt.endswith("# trailing comment"))

        # reparsing the dumped easyconfig file should work
        ecbis = EasyConfig(testec)

    def test_to_template_str(self):
        """ Test for to_template_str method """

        # reverse dict of known template constants; template values (which are keys here) must be 'string-in-string
        templ_const = {
            "template":'TEMPLATE_VALUE',
            "%(name)s-%(version)s": 'NAME_VERSION',
        }

        templ_val = {
            'foo':'name',
            '0.0.1':'version',
            '-test':'special_char',
        }

        self.assertEqual(to_template_str("template", templ_const, templ_val), 'TEMPLATE_VALUE')
        self.assertEqual(to_template_str("foo/bar/0.0.1/", templ_const, templ_val), "%(name)s/bar/%(version)s/")
        self.assertEqual(to_template_str("foo-0.0.1", templ_const, templ_val), 'NAME_VERSION')
        templ_list = to_template_str("['-test', 'dontreplacenamehere']", templ_const, templ_val)
        self.assertEqual(templ_list, "['%(special_char)s', 'dontreplacenamehere']")
        templ_dict = to_template_str("{'a': 'foo', 'b': 'notemplate'}", templ_const, templ_val)
        self.assertEqual(templ_dict, "{'a': '%(name)s', 'b': 'notemplate'}")
        self.assertEqual(to_template_str("('foo', '0.0.1')", templ_const, templ_val), "('%(name)s', '%(version)s')")

    def test_dep_graph(self):
        """Test for dep_graph."""
        try:
            import pygraph

            test_easyconfigs = os.path.join(os.path.dirname(os.path.abspath(__file__)), 'easyconfigs')
            build_options = {
                'external_modules_metadata': ConfigObj(),
                'valid_module_classes': module_classes(),
                'robot_path': [test_easyconfigs],
                'silent': True,
            }
            init_config(build_options=build_options)

            ec_file = os.path.join(test_easyconfigs, 'toy-0.0-deps.eb')
            ec_files = [(ec_file, False)]
            ecs, _ = parse_easyconfigs(ec_files)

            dot_file = os.path.join(self.test_prefix, 'test.dot')
            ordered_ecs = resolve_dependencies(ecs, retain_all_deps=True)
            dep_graph(dot_file, ordered_ecs)

            # hard check for expect .dot file contents
            # 3 nodes should be there: 'GCC/4.7.2 (EXT)', 'toy', and 'ictce/4.1.13'
            # and 2 edges: 'toy -> ictce' and 'toy -> "GCC/4.7.2 (EXT)"'
            dottxt = read_file(dot_file)
            self.assertEqual(dottxt, EXPECTED_DOTTXT_TOY_DEPS)

        except ImportError:
            print "Skipping test_dep_graph, since pygraph is not available"

    def test_ActiveMNS_det_full_module_name(self):
        """Test det_full_module_name method of ActiveMNS."""
        build_options = {
            'valid_module_classes': module_classes(),
            'external_modules_metadata': ConfigObj(),
        }

        init_config(build_options=build_options)
        ec_file = os.path.join(os.path.dirname(os.path.abspath(__file__)), 'easyconfigs', 'toy-0.0-deps.eb')
        ec = EasyConfig(ec_file)

        self.assertEqual(ActiveMNS().det_full_module_name(ec), 'toy/0.0-deps')
        self.assertEqual(ActiveMNS().det_full_module_name(ec['dependencies'][0]), 'ictce/4.1.13')
        self.assertEqual(ActiveMNS().det_full_module_name(ec['dependencies'][1]), 'GCC/4.7.2')

        ec_file = os.path.join(os.path.dirname(os.path.abspath(__file__)), 'easyconfigs', 'gzip-1.4-GCC-4.6.3.eb')
        ec = EasyConfig(ec_file)
        hiddendep = ec['hiddendependencies'][0]
        self.assertEqual(ActiveMNS().det_full_module_name(hiddendep), 'toy/.0.0-deps')
        self.assertEqual(ActiveMNS().det_full_module_name(hiddendep, force_visible=True), 'toy/0.0-deps')

    def test_find_related_easyconfigs(self):
        """Test find_related_easyconfigs function."""
        test_easyconfigs = os.path.join(os.path.dirname(os.path.abspath(__file__)), 'easyconfigs')
        ec_file = os.path.join(test_easyconfigs, 'GCC-4.6.3.eb')
        ec = EasyConfig(ec_file)

        # exact match: GCC-4.6.3.eb
        res = [os.path.basename(x) for x in find_related_easyconfigs(test_easyconfigs, ec)]
        self.assertEqual(res, ['GCC-4.6.3.eb'])

        # tweak version to 4.6.1, GCC/4.6.x easyconfigs are found as closest match
        ec['version'] = '4.6.1'
        res = [os.path.basename(x) for x in find_related_easyconfigs(test_easyconfigs, ec)]
        self.assertEqual(res, ['GCC-4.6.3.eb', 'GCC-4.6.4.eb'])

        # tweak version to 4.5.0, GCC/4.x easyconfigs are found as closest match
        ec['version'] = '4.5.0'
        res = [os.path.basename(x) for x in find_related_easyconfigs(test_easyconfigs, ec)]
        expected = ['GCC-4.6.3.eb', 'GCC-4.6.4.eb', 'GCC-4.7.2.eb', 'GCC-4.8.2.eb', 'GCC-4.8.3.eb', 'GCC-4.9.2.eb']
        self.assertEqual(res, expected)

        ec_file = os.path.join(test_easyconfigs, 'toy-0.0-deps.eb')
        ec = EasyConfig(ec_file)

        # exact match
        res = [os.path.basename(x) for x in find_related_easyconfigs(test_easyconfigs, ec)]
        self.assertEqual(res, ['toy-0.0-deps.eb'])

        # tweak toolchain name/version and versionsuffix => closest match with same toolchain name is found
        ec['toolchain'] = {'name': 'gompi', 'version': '1.5.16'}
        ec['versionsuffix'] = '-foobar'
        res = [os.path.basename(x) for x in find_related_easyconfigs(test_easyconfigs, ec)]
        self.assertEqual(res, ['toy-0.0-gompi-1.3.12-test.eb'])

        # restore original versionsuffix => matching versionsuffix wins over matching toolchain (name)
        ec['versionsuffix'] = '-deps'
        res = [os.path.basename(x) for x in find_related_easyconfigs(test_easyconfigs, ec)]
        self.assertEqual(res, ['toy-0.0-deps.eb'])

        # no matches for unknown software name
        ec['name'] = 'nosuchsoftware'
        self.assertEqual(find_related_easyconfigs(test_easyconfigs, ec), [])


>>>>>>> 8c773f31
def suite():
    """ returns all the testcases in this module """
    return TestLoader().loadTestsFromTestCase(EasyConfigTest)


if __name__ == '__main__':
    # also check the setUp for debug
    # logToScreen(enable=True)
    # setLogLevelDebug()
    main()<|MERGE_RESOLUTION|>--- conflicted
+++ resolved
@@ -38,7 +38,6 @@
 from test.framework.utilities import EnhancedTestCase, init_config
 from unittest import TestLoader, main
 from vsc.utils.fancylogger import setLogLevelDebug, logToScreen
-from vsc.utils.missing import nub
 
 import easybuild.tools.build_log
 import easybuild.framework.easyconfig as easyconfig
@@ -1142,28 +1141,6 @@
         self.assertEqual(ec['hiddendependencies'][0]['full_mod_name'], 'toy/.0.0-deps')
         self.assertEqual(ec['dependencies'], [])
 
-    def test_compare_easyconfigs(self):
-        """Test comparing of parsed easyconfigs."""
-        test_easyconfigs = os.path.join(os.path.dirname(os.path.abspath(__file__)), 'easyconfigs')
-        gcc463_ec_file = os.path.join(test_easyconfigs, 'GCC-4.6.3.eb')
-        gcc492_ec_file = os.path.join(test_easyconfigs, 'GCC-4.9.2.eb')
-
-        ec_gcc463 = EasyConfig(gcc463_ec_file)
-        ec_gcc463_bis = EasyConfig(gcc463_ec_file)
-        ec_gcc492 = EasyConfig(gcc492_ec_file)
-
-        # different objects, but represent the same easyconfig
-        self.assertFalse(ec_gcc463 is ec_gcc463_bis)
-        self.assertEquals(ec_gcc463, ec_gcc463_bis)
-
-        # different easyconfigs
-        self.assertFalse(ec_gcc463 is ec_gcc492)
-        self.assertFalse(ec_gcc463 == ec_gcc492)
-
-        # set/nub also work
-        self.assertEqual(list(set([ec_gcc463, ec_gcc463_bis, ec_gcc463])), [ec_gcc463])
-        self.assertEqual(nub([ec_gcc463, ec_gcc492, ec_gcc463_bis]), [ec_gcc463_bis, ec_gcc492])
-
     def test_quote_str(self):
         """Test quote_str function."""
         teststrings = {
@@ -1271,8 +1248,6 @@
 
         dumped_ec = EasyConfig(testec)
 
-<<<<<<< HEAD
-=======
     def test_dump_template(self):
         """ Test EasyConfig's dump() method for files containing templates"""
         rawtxt = '\n'.join([
@@ -1517,7 +1492,6 @@
         self.assertEqual(find_related_easyconfigs(test_easyconfigs, ec), [])
 
 
->>>>>>> 8c773f31
 def suite():
     """ returns all the testcases in this module """
     return TestLoader().loadTestsFromTestCase(EasyConfigTest)
