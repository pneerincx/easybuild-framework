#!/usr/bin/python
# #
# Copyright 2012-2015 Ghent University
#
# This file is part of EasyBuild,
# originally created by the HPC team of Ghent University (http://ugent.be/hpc/en),
# with support of Ghent University (http://ugent.be/hpc),
# the Flemish Supercomputer Centre (VSC) (https://vscentrum.be/nl/en),
# the Hercules foundation (http://www.herculesstichting.be/in_English)
# and the Department of Economy, Science and Innovation (EWI) (http://www.ewi-vlaanderen.be/en).
#
# http://github.com/hpcugent/easybuild
#
# EasyBuild is free software: you can redistribute it and/or modify
# it under the terms of the GNU General Public License as published by
# the Free Software Foundation v2.
#
# EasyBuild is distributed in the hope that it will be useful,
# but WITHOUT ANY WARRANTY; without even the implied warranty of
# MERCHANTABILITY or FITNESS FOR A PARTICULAR PURPOSE.  See the
# GNU General Public License for more details.
#
# You should have received a copy of the GNU General Public License
# along with EasyBuild.  If not, see <http://www.gnu.org/licenses/>.
# #
"""
This script is a collection of all the testcases.
Usage: "python -m test.framework.suite" or "python test/framework/suite.py"

@author: Toon Willems (Ghent University)
@author: Kenneth Hoste (Ghent University)
"""
import glob
import os
import sys
import tempfile
import unittest
from vsc.utils import fancylogger

# initialize EasyBuild logging, so we disable it
from easybuild.tools.build_log import EasyBuildError
from easybuild.tools.config import set_tmpdir

# set plain text key ring to be used, so a GitHub token stored in it can be obtained without having to provide a password
try:
    import keyring
    keyring.set_keyring(keyring.backends.file.PlaintextKeyring())
except ImportError:
    pass

# disable all logging to significantly speed up tests
fancylogger.disableDefaultHandlers()
fancylogger.setLogLevelError()

# toolkit should be first to allow hacks to work
import test.framework.asyncprocess as a
import test.framework.build_log as bl
import test.framework.config as c
import test.framework.easyblock as b
import test.framework.easyconfig as e
import test.framework.easyconfigparser as ep
import test.framework.easyconfigformat as ef
import test.framework.ebconfigobj as ebco
import test.framework.easyconfigversion as ev
import test.framework.filetools as f
import test.framework.format_convert as f_c
import test.framework.general as gen
import test.framework.github as g
import test.framework.include as i
import test.framework.license as l
import test.framework.module_generator as mg
import test.framework.modules as m
import test.framework.modulestool as mt
import test.framework.options as o
import test.framework.parallelbuild as p
import test.framework.package as pkg
import test.framework.repository as r
import test.framework.robot as robot
import test.framework.run as run
import test.framework.scripts as sc
import test.framework.systemtools as s
import test.framework.toolchain as tc
import test.framework.toolchainvariables as tcv
import test.framework.toy_build as t
import test.framework.tweak as tw
import test.framework.variables as v


# make sure temporary files can be created/used
try:
    set_tmpdir(raise_error=True)
except EasyBuildError, err:
    sys.stderr.write("No execution rights on temporary files, specify another location via $TMPDIR: %s\n" % err)
    sys.exit(1)

# initialize logger for all the unit tests
fd, log_fn = tempfile.mkstemp(prefix='easybuild-tests-', suffix='.log')
os.close(fd)
os.remove(log_fn)
fancylogger.logToFile(log_fn)
log = fancylogger.getLogger()

# call suite() for each module and then run them all
# note: make sure the options unit tests run first, to avoid running some of them with a readily initialized config
<<<<<<< HEAD
tests = [gen, bl, o, r, ef, ev, ebco, ep, e, mg, m, mt, f, run, a, robot, b, v, g, tcv, tc, t, c, s, l, f_c, sc, tw,
         p, pkg]
=======
tests = [gen, bl, o, r, ef, ev, ebco, ep, e, mg, m, mt, f, run, a, robot, b, v, g, tcv, tc, t, c, s, l, f_c, sc, tw, p, i]
>>>>>>> 42ee7ae4

SUITE = unittest.TestSuite([x.suite() for x in tests])

# uses XMLTestRunner if possible, so we can output an XML file that can be supplied to Jenkins
xml_msg = ""
try:
    import xmlrunner  # requires unittest-xml-reporting package
    xml_dir = 'test-reports'
    res = xmlrunner.XMLTestRunner(output=xml_dir, verbosity=1).run(SUITE)
    xml_msg = ", XML output of tests available in %s directory" % xml_dir
except ImportError, err:
    sys.stderr.write("WARNING: xmlrunner module not available, falling back to using unittest...\n\n")
    res = unittest.TextTestRunner().run(SUITE)

fancylogger.logToFile(log_fn, enable=False)

if not res.wasSuccessful():
    sys.stderr.write("ERROR: Not all tests were successful.\n")
    print "Log available at %s" % log_fn, xml_msg
    sys.exit(2)
else:
    for f in glob.glob('%s*' % log_fn):
        os.remove(f)<|MERGE_RESOLUTION|>--- conflicted
+++ resolved
@@ -102,12 +102,8 @@
 
 # call suite() for each module and then run them all
 # note: make sure the options unit tests run first, to avoid running some of them with a readily initialized config
-<<<<<<< HEAD
 tests = [gen, bl, o, r, ef, ev, ebco, ep, e, mg, m, mt, f, run, a, robot, b, v, g, tcv, tc, t, c, s, l, f_c, sc, tw,
-         p, pkg]
-=======
-tests = [gen, bl, o, r, ef, ev, ebco, ep, e, mg, m, mt, f, run, a, robot, b, v, g, tcv, tc, t, c, s, l, f_c, sc, tw, p, i]
->>>>>>> 42ee7ae4
+         p, i, pkg]
 
 SUITE = unittest.TestSuite([x.suite() for x in tests])
 
